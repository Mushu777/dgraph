/*
 * Copyright 2016-2018 Dgraph Labs, Inc. and Contributors
 *
 * Licensed under the Apache License, Version 2.0 (the "License");
 * you may not use this file except in compliance with the License.
 * You may obtain a copy of the License at
 *
 *     http://www.apache.org/licenses/LICENSE-2.0
 *
 * Unless required by applicable law or agreed to in writing, software
 * distributed under the License is distributed on an "AS IS" BASIS,
 * WITHOUT WARRANTIES OR CONDITIONS OF ANY KIND, either express or implied.
 * See the License for the specific language governing permissions and
 * limitations under the License.
 */

package worker

import (
	"bytes"
	"context"
	"sort"
	"strconv"
	"strings"
	"time"

	"github.com/dgraph-io/badger/v2"
	"github.com/dgraph-io/dgo/v200/protos/api"
	"github.com/dgraph-io/dgraph/algo"
	"github.com/dgraph-io/dgraph/conn"
	"github.com/dgraph-io/dgraph/posting"
	"github.com/dgraph-io/dgraph/protos/pb"
	"github.com/dgraph-io/dgraph/schema"
	ctask "github.com/dgraph-io/dgraph/task"
	"github.com/dgraph-io/dgraph/tok"
	"github.com/dgraph-io/dgraph/types"
	"github.com/dgraph-io/dgraph/types/facets"
	"github.com/dgraph-io/dgraph/x"
	"github.com/golang/glog"
	otrace "go.opencensus.io/trace"
	"golang.org/x/sync/errgroup"

	"github.com/golang/protobuf/proto"
	cindex "github.com/google/codesearch/index"
	cregexp "github.com/google/codesearch/regexp"
	"github.com/pkg/errors"
)

func invokeNetworkRequest(ctx context.Context, addr string,
	f func(context.Context, pb.WorkerClient) (interface{}, error)) (interface{}, error) {
	pl, err := conn.GetPools().Get(addr)
	if err != nil {
		return nil, errors.Wrapf(err, "dispatchTaskOverNetwork: while retrieving connection.")
	}

	con := pl.Get()
	if span := otrace.FromContext(ctx); span != nil {
		span.Annotatef(nil, "invokeNetworkRequest: Sending request to %v", addr)
	}
	c := pb.NewWorkerClient(con)
	return f(ctx, c)
}

const backupRequestGracePeriod = time.Second

// TODO: Cross-server cancellation as described in Jeff Dean's talk.
func processWithBackupRequest(
	ctx context.Context,
	gid uint32,
	f func(context.Context, pb.WorkerClient) (interface{}, error)) (interface{}, error) {
	addrs := groups().AnyTwoServers(gid)
	if len(addrs) == 0 {
		return nil, errors.New("No network connection")
	}
	if len(addrs) == 1 {
		reply, err := invokeNetworkRequest(ctx, addrs[0], f)
		return reply, err
	}
	type taskresult struct {
		reply interface{}
		err   error
	}

	chResults := make(chan taskresult, len(addrs))
	ctx0, cancel := context.WithCancel(ctx)
	defer cancel()

	go func() {
		reply, err := invokeNetworkRequest(ctx0, addrs[0], f)
		chResults <- taskresult{reply, err}
	}()

	timer := time.NewTimer(backupRequestGracePeriod)
	defer timer.Stop()

	select {
	case <-ctx.Done():
		return nil, ctx.Err()
	case <-timer.C:
		go func() {
			reply, err := invokeNetworkRequest(ctx0, addrs[1], f)
			chResults <- taskresult{reply, err}
		}()
		select {
		case <-ctx.Done():
			return nil, ctx.Err()
		case result := <-chResults:
			if result.err != nil {
				select {
				case <-ctx.Done():
					return nil, ctx.Err()
				case result := <-chResults:
					return result.reply, result.err
				}
			} else {
				return result.reply, nil
			}
		}
	case result := <-chResults:
		if result.err != nil {
			cancel() // Might as well cleanup resources ASAP
			timer.Stop()
			return invokeNetworkRequest(ctx, addrs[1], f)
		}
		return result.reply, nil
	}
}

// ProcessTaskOverNetwork is used to process the query and get the result from
// the instance which stores posting list corresponding to the predicate in the
// query.
func ProcessTaskOverNetwork(ctx context.Context, q *pb.Query) (*pb.Result, error) {
	attr := q.Attr
	gid, err := groups().BelongsToReadOnly(attr, q.ReadTs)
	switch {
	case err != nil:
		return nil, err
	case gid == 0:
		return nil, errNonExistentTablet
	}

	span := otrace.FromContext(ctx)
	if span != nil {
		span.Annotatef(nil, "ProcessTaskOverNetwork. attr: %v gid: %v, readTs: %d, node id: %d",
			attr, gid, q.ReadTs, groups().Node.Id)
	}

	if groups().ServesGroup(gid) {
		// No need for a network call, as this should be run from within this instance.
		return processTask(ctx, q, gid)
	}

	result, err := processWithBackupRequest(ctx, gid,
		func(ctx context.Context, c pb.WorkerClient) (interface{}, error) {
			return c.ServeTask(ctx, q)
		})
	if err != nil {
		return nil, err
	}

	reply := result.(*pb.Result)
	if span != nil {
		span.Annotatef(nil, "Reply from server. len: %v gid: %v Attr: %v",
			len(reply.UidMatrix), gid, attr)
	}
	return reply, nil
}

// convertValue converts the data to the schema.State() type of predicate.
func convertValue(attr, data string) (types.Val, error) {
	// Parse given value and get token. There should be only one token.
	t, err := schema.State().TypeOf(attr)
	if err != nil {
		return types.Val{}, err
	}
	if !t.IsScalar() {
		return types.Val{}, errors.Errorf("Attribute %s is not valid scalar type", attr)
	}
	src := types.Val{Tid: types.StringID, Value: []byte(data)}
	dst, err := types.Convert(src, t)
	return dst, err
}

// Returns nil byte on error
func convertToType(v types.Val, typ types.TypeID) (*pb.TaskValue, error) {
	result := &pb.TaskValue{ValType: typ.Enum(), Val: x.Nilbyte}
	if v.Tid == typ {
		result.Val = v.Value.([]byte)
		return result, nil
	}

	// convert data from binary to appropriate format
	val, err := types.Convert(v, typ)
	if err != nil {
		return result, err
	}
	// Marshal
	data := types.ValueForType(types.BinaryID)
	err = types.Marshal(val, &data)
	if err != nil {
		return result, errors.Errorf("Failed convertToType during Marshal")
	}
	result.Val = data.Value.([]byte)
	return result, nil
}

// FuncType represents the type of a query function (aggregation, has, etc).
type FuncType int

const (
	notAFunction FuncType = iota
	aggregatorFn
	compareAttrFn
	compareScalarFn
	geoFn
	passwordFn
	regexFn
	fullTextSearchFn
	hasFn
	uidInFn
	customIndexFn
	matchFn
	standardFn = 100
)

func parseFuncType(srcFunc *pb.SrcFunction) (FuncType, string) {
	if srcFunc == nil {
		return notAFunction, ""
	}
	ftype, fname := parseFuncTypeHelper(srcFunc.Name)
	if srcFunc.IsCount && ftype == compareAttrFn {
		// gt(release_date, "1990") is 'CompareAttr' which
		//    takes advantage of indexed-attr
		// gt(count(films), 0) is 'CompareScalar', we first do
		//    counting on attr, then compare the result as scalar with int
		return compareScalarFn, fname
	}
	return ftype, fname
}

func parseFuncTypeHelper(name string) (FuncType, string) {
	if len(name) == 0 {
		return notAFunction, ""
	}
	f := strings.ToLower(name)
	switch f {
	case "le", "ge", "lt", "gt", "eq":
		return compareAttrFn, f
	case "min", "max", "sum", "avg":
		return aggregatorFn, f
	case "checkpwd":
		return passwordFn, f
	case "regexp":
		return regexFn, f
	case "alloftext", "anyoftext":
		return fullTextSearchFn, f
	case "has":
		return hasFn, f
	case "uid_in":
		return uidInFn, f
	case "anyof", "allof":
		return customIndexFn, f
	case "match":
		return matchFn, f
	default:
		if types.IsGeoFunc(f) {
			return geoFn, f
		}
		return standardFn, f
	}
}

func needsIndex(fnType FuncType, uidList *pb.List) bool {
	switch fnType {
	case compareAttrFn:
		if uidList != nil {
			// UidList is not nil means this is a filter. Filter predicate is not indexed, so
			// instead of fetching values by index key, we will fetch value by data key
			// (from uid and predicate) and apply filter on values.
			return false
		}
		return true
	case geoFn, fullTextSearchFn, standardFn, matchFn:
		return true
	}
	return false
}

// needsIntersect checks if the function type needs algo.IntersectSorted() after the results
// are collected. This is needed for functions that require all values to  match, like
// "allofterms", "alloftext", and custom functions with "allof".
// Returns true if function results need intersect, false otherwise.
func needsIntersect(fnName string) bool {
	return strings.HasPrefix(fnName, "allof") || strings.HasSuffix(fnName, "allof")
}

type funcArgs struct {
	q     *pb.Query
	gid   uint32
	srcFn *functionContext
	out   *pb.Result
}

// The function tells us whether we want to fetch value posting lists or uid posting lists.
func (srcFn *functionContext) needsValuePostings(typ types.TypeID) (bool, error) {
	switch srcFn.fnType {
	case aggregatorFn, passwordFn:
		return true, nil
	case compareAttrFn:
		if len(srcFn.tokens) > 0 {
			return false, nil
		}
		return true, nil
	case geoFn, regexFn, fullTextSearchFn, standardFn, hasFn, customIndexFn, matchFn:
		// All of these require an index, hence would require fetching uid postings.
		return false, nil
	case uidInFn, compareScalarFn:
		// Operate on uid postings
		return false, nil
	case notAFunction:
		return typ.IsScalar(), nil
	}
	return false, errors.Errorf("Unhandled case in fetchValuePostings for fn: %s", srcFn.fname)
}

// Handles fetching of value posting lists and filtering of uids based on that.
func (qs *queryState) handleValuePostings(ctx context.Context, args funcArgs) error {
	srcFn := args.srcFn
	q := args.q

	facetsTree, err := preprocessFilter(q.FacetsFilter)
	if err != nil {
		return err
	}

	span := otrace.FromContext(ctx)
	stop := x.SpanTimer(span, "handleValuePostings")
	defer stop()
	if span != nil {
		span.Annotatef(nil, "Number of uids: %d. args.srcFn: %+v", srcFn.n, args.srcFn)
	}

	switch srcFn.fnType {
	case notAFunction, aggregatorFn, passwordFn, compareAttrFn:
	default:
		return errors.Errorf("Unhandled function in handleValuePostings: %s", srcFn.fname)
	}

	if srcFn.atype == types.PasswordID && srcFn.fnType != passwordFn {
		// Silently skip if the user is trying to fetch an attribute of type password.
		return nil
	}
	if srcFn.fnType == passwordFn && srcFn.atype != types.PasswordID {
		return errors.Errorf("checkpwd fn can only be used on attr: [%s] with schema type "+
			"password. Got type: %s", q.Attr, types.TypeID(srcFn.atype).Name())
	}
	if srcFn.n == 0 {
		return nil
	}

	// srcFn.n should be equal to len(q.UidList.Uids) for below implementation(DivideAndRule and
	// calculate) to work correctly. But we have seen some panics while forming DataKey in
	// calculate(). panic is of the form "index out of range [4] with length 1". Hence return error
	// from here when srcFn.n != len(q.UidList.Uids).
	if srcFn.n != len(q.UidList.Uids) {
		return errors.Errorf("srcFn.n: %d is not equal to len(q.UidList.Uids): %d, srcFn: %+v in "+
			"handleValuePostings", srcFn.n, len(q.UidList.GetUids()), srcFn)
	}

	// This function has small boilerplate as handleUidPostings, around how the code gets
	// concurrently executed. I didn't see much value in trying to separate it out, because the core
	// logic constitutes most of the code volume here.
	numGo, width := x.DivideAndRule(srcFn.n)
	x.AssertTrue(width > 0)
	span.Annotatef(nil, "Width: %d. NumGo: %d", width, numGo)

	outputs := make([]*pb.Result, numGo)
	listType := schema.State().IsList(q.Attr)

	calculate := func(start, end int) error {
		x.AssertTrue(start%width == 0)
		out := &pb.Result{}
		outputs[start/width] = out

		for i := start; i < end; i++ {
			select {
			case <-ctx.Done():
				return ctx.Err()
			default:
			}
			key := x.DataKey(q.Attr, q.UidList.Uids[i])

			// Get or create the posting list for an entity, attribute combination.
			pl, err := qs.cache.Get(key)
			if err != nil {
				return err
			}

			// If count is being requested, there is no need to populate value and facets matrix.
			if q.DoCount {
				count, err := countForValuePostings(args, pl, facetsTree, listType)
				if err != nil && err != posting.ErrNoValue {
					return err
				}
				out.Counts = append(out.Counts, uint32(count))
				// Add an empty UID list to make later processing consistent.
				out.UidMatrix = append(out.UidMatrix, &pb.List{})
				continue
			}

			vals, fcs, err := retrieveValuesAndFacets(args, pl, facetsTree, listType)
			switch {
			case err == posting.ErrNoValue || (err == nil && len(vals) == 0):
				// This branch is taken when the value does not exist in the pl or
				// the number of values retreived is zero (there could still be facets).
				// We add empty lists to the UidMatrix, FaceMatrix, ValueMatrix and
				// LangMatrix so that all these data structure have predicatble layouts.
				out.UidMatrix = append(out.UidMatrix, &pb.List{})
				out.FacetMatrix = append(out.FacetMatrix, &pb.FacetsList{})
				out.ValueMatrix = append(out.ValueMatrix,
					&pb.ValueList{Values: []*pb.TaskValue{}})
				if q.ExpandAll {
					// To keep the cardinality same as that of ValueMatrix.
					out.LangMatrix = append(out.LangMatrix, &pb.LangList{})
				}
				continue
			case err != nil:
				return err
			}

			if q.ExpandAll {
				langTags, err := pl.GetLangTags(args.q.ReadTs)
				if err != nil {
					return err
				}
				out.LangMatrix = append(out.LangMatrix, &pb.LangList{Lang: langTags})
			}

			uidList := new(pb.List)
			var vl pb.ValueList
			for _, val := range vals {
				newValue, err := convertToType(val, srcFn.atype)
				if err != nil {
					return err
				}

				// This means we fetched the value directly instead of fetching index key and
				// intersecting. Lets compare the value and add filter the uid.
				if srcFn.fnType == compareAttrFn {
					// Lets convert the val to its type.
					if val, err = types.Convert(val, srcFn.atype); err != nil {
						return err
					}
					if types.CompareVals(srcFn.fname, val, srcFn.ineqValue) {
						uidList.Uids = append(uidList.Uids, q.UidList.Uids[i])
						break
					}
				} else {
					vl.Values = append(vl.Values, newValue)
				}
			}
			out.ValueMatrix = append(out.ValueMatrix, &vl)

			// Add facets to result.
			out.FacetMatrix = append(out.FacetMatrix, fcs)

			switch {
			case srcFn.fnType == aggregatorFn:
				// Add an empty UID list to make later processing consistent
				out.UidMatrix = append(out.UidMatrix, &pb.List{})
			case srcFn.fnType == passwordFn:
				lastPos := len(out.ValueMatrix) - 1
				if len(out.ValueMatrix[lastPos].Values) == 0 {
					continue
				}
				newValue := out.ValueMatrix[lastPos].Values[0]
				if len(newValue.Val) == 0 {
					out.ValueMatrix[lastPos].Values[0] = ctask.FalseVal
				}
				pwd := q.SrcFunc.Args[0]
				err = types.VerifyPassword(pwd, string(newValue.Val))
				if err != nil {
					out.ValueMatrix[lastPos].Values[0] = ctask.FalseVal
				} else {
					out.ValueMatrix[lastPos].Values[0] = ctask.TrueVal
				}
				// Add an empty UID list to make later processing consistent
				out.UidMatrix = append(out.UidMatrix, &pb.List{})
			default:
				out.UidMatrix = append(out.UidMatrix, uidList)
			}
		}
		return nil
	} // End of calculate function.

	var g errgroup.Group
	for i := 0; i < numGo; i++ {
		start := i * width
		end := start + width
		if end > srcFn.n {
			end = srcFn.n
		}
		g.Go(func() error {
			return calculate(start, end)
		})
	}
	if err := g.Wait(); err != nil {
		return err
	}

	// All goroutines are done. Now attach their results.
	out := args.out
	for _, chunk := range outputs {
		out.UidMatrix = append(out.UidMatrix, chunk.UidMatrix...)
		out.Counts = append(out.Counts, chunk.Counts...)
		out.ValueMatrix = append(out.ValueMatrix, chunk.ValueMatrix...)
		out.FacetMatrix = append(out.FacetMatrix, chunk.FacetMatrix...)
		out.LangMatrix = append(out.LangMatrix, chunk.LangMatrix...)
	}
	return nil
}

func facetsFilterValuePostingList(args funcArgs, pl *posting.List, facetsTree *facetsTree,
	listType bool, fn func(p *pb.Posting)) error {
	q := args.q

	var langMatch *pb.Posting
	var err error

	// We need to pick multiple postings only in two cases:
	// 1. ExpandAll is true.
	// 2. Attribute type is of list type and no lang tag is specified in query.
	pickMultiplePostings := q.ExpandAll || (listType && len(q.Langs) == 0)

	if !pickMultiplePostings {
		// Retrieve the posting that matches the language preferences.
		langMatch, err = pl.PostingFor(q.ReadTs, q.Langs)
		if err != nil && err != posting.ErrNoValue {
			return err
		}
	}

	// TODO(Ashish): This function starts iteration from start(afterUID is always 0). This can be
	// optimized in come cases. For example when we know lang tag to fetch, we can directly jump
	// to posting starting with that UID(check list.ValueFor()).
	return pl.Iterate(q.ReadTs, 0, func(p *pb.Posting) error {
		if q.ExpandAll {
			// If q.ExpandAll is true we need to consider all postings irrespective of langs.
		} else if listType && len(q.Langs) == 0 {
			// Don't retrieve tagged values unless explicitly asked.
			if len(p.LangTag) > 0 {
				return nil
			}
		} else {
			// Only consider the posting that matches our language preferences.
			if !proto.Equal(p, langMatch) {
				return nil
			}
		}

		// If filterTree is nil, applyFacetsTree returns true and nil error.
		picked, err := applyFacetsTree(p.Facets, facetsTree)
		if err != nil {
			return err
		}
		if picked {
			fn(p)
		}

		if pickMultiplePostings {
			return nil // Continue iteration.
		}

		// We have picked the right posting, we can stop iteration now.
		return posting.ErrStopIteration
	})
}

func countForValuePostings(args funcArgs, pl *posting.List, facetsTree *facetsTree,
	listType bool) (int, error) {
	var filteredCount int
	err := facetsFilterValuePostingList(args, pl, facetsTree, listType, func(p *pb.Posting) {
		filteredCount++
	})
	if err != nil {
		return 0, err
	}

	return filteredCount, nil
}

func retrieveValuesAndFacets(args funcArgs, pl *posting.List, facetsTree *facetsTree,
	listType bool) ([]types.Val, *pb.FacetsList, error) {
	q := args.q
	var vals []types.Val
	var fcs []*pb.Facets

	err := facetsFilterValuePostingList(args, pl, facetsTree, listType, func(p *pb.Posting) {
		vals = append(vals, types.Val{
			Tid:   types.TypeID(p.ValType),
			Value: p.Value,
		})
		if q.FacetParam != nil {
			fcs = append(fcs, &pb.Facets{Facets: facets.CopyFacets(p.Facets, q.FacetParam)})
		}
	})
	if err != nil {
		return nil, nil, err
	}

	return vals, &pb.FacetsList{FacetsList: fcs}, nil
}

func facetsFilterUidPostingList(pl *posting.List, facetsTree *facetsTree, opts posting.ListOptions,
	fn func(*pb.Posting)) error {

	return pl.Postings(opts, func(p *pb.Posting) error {
		// If filterTree is nil, applyFacetsTree returns true and nil error.
		pick, err := applyFacetsTree(p.Facets, facetsTree)
		if err != nil {
			return err
		}
		if pick {
			fn(p)
		}
		return nil
	})
}

func countForUidPostings(args funcArgs, pl *posting.List, facetsTree *facetsTree,
	opts posting.ListOptions) (int, error) {

	var filteredCount int
	err := facetsFilterUidPostingList(pl, facetsTree, opts, func(p *pb.Posting) {
		filteredCount++
	})
	if err != nil {
		return 0, err
	}

	return filteredCount, nil
}

func retrieveUidsAndFacets(args funcArgs, pl *posting.List, facetsTree *facetsTree,
	opts posting.ListOptions) (*pb.List, []*pb.Facets, error) {
	q := args.q

	var fcsList []*pb.Facets
	uidList := &pb.List{
		Uids: make([]uint64, 0, pl.ApproxLen()), // preallocate uid slice.
	}

	err := facetsFilterUidPostingList(pl, facetsTree, opts, func(p *pb.Posting) {
		uidList.Uids = append(uidList.Uids, p.Uid)
		if q.FacetParam != nil {
			fcsList = append(fcsList, &pb.Facets{
				Facets: facets.CopyFacets(p.Facets, q.FacetParam),
			})
		}
	})
	if err != nil {
		return nil, nil, err
	}

	return uidList, fcsList, nil
}

// This function handles operations on uid posting lists. Index keys, reverse keys and some data
// keys store uid posting lists.
func (qs *queryState) handleUidPostings(
	ctx context.Context, args funcArgs, opts posting.ListOptions) error {
	srcFn := args.srcFn
	q := args.q

	facetsTree, err := preprocessFilter(q.FacetsFilter)
	if err != nil {
		return err
	}

	span := otrace.FromContext(ctx)
	stop := x.SpanTimer(span, "handleUidPostings")
	defer stop()
	if span != nil {
		span.Annotatef(nil, "Number of uids: %d. args.srcFn: %+v", srcFn.n, args.srcFn)
	}
	if srcFn.n == 0 {
		return nil
	}

	// Divide the task into many goroutines.
	numGo, width := x.DivideAndRule(srcFn.n)
	x.AssertTrue(width > 0)
	span.Annotatef(nil, "Width: %d. NumGo: %d", width, numGo)

	errCh := make(chan error, numGo)
	outputs := make([]*pb.Result, numGo)

	calculate := func(start, end int) error {
		x.AssertTrue(start%width == 0)
		out := &pb.Result{}
		outputs[start/width] = out

		for i := start; i < end; i++ {
			if i%100 == 0 {
				select {
				case <-ctx.Done():
					return ctx.Err()
				default:
				}
			}
			var key []byte
			switch srcFn.fnType {
			case notAFunction, compareScalarFn, hasFn, uidInFn:
				if q.Reverse {
					key = x.ReverseKey(q.Attr, q.UidList.Uids[i])
				} else {
					key = x.DataKey(q.Attr, q.UidList.Uids[i])
				}
			case geoFn, regexFn, fullTextSearchFn, standardFn, customIndexFn, matchFn,
				compareAttrFn:
				key = x.IndexKey(q.Attr, srcFn.tokens[i])
			default:
				return errors.Errorf("Unhandled function in handleUidPostings: %s", srcFn.fname)
			}

			// Get or create the posting list for an entity, attribute combination.
			pl, err := qs.cache.Get(key)
			if err != nil {
				return err
			}

			switch {
			case q.DoCount:
				if i == 0 {
					span.Annotate(nil, "DoCount")
				}
				count, err := countForUidPostings(args, pl, facetsTree, opts)
				if err != nil {
					return err
				}
				out.Counts = append(out.Counts, uint32(count))
				// Add an empty UID list to make later processing consistent.
				out.UidMatrix = append(out.UidMatrix, &pb.List{})
			case srcFn.fnType == compareScalarFn:
				if i == 0 {
					span.Annotate(nil, "CompareScalarFn")
				}
				len := pl.Length(args.q.ReadTs, 0)
				if len == -1 {
					return posting.ErrTsTooOld
				}
				count := int64(len)
				if evalCompare(srcFn.fname, count, srcFn.threshold) {
					tlist := &pb.List{Uids: []uint64{q.UidList.Uids[i]}}
					out.UidMatrix = append(out.UidMatrix, tlist)
				}
			case srcFn.fnType == hasFn:
				if i == 0 {
					span.Annotate(nil, "HasFn")
				}
				empty, err := pl.IsEmpty(args.q.ReadTs, 0)
				if err != nil {
					return err
				}
				if !empty {
					tlist := &pb.List{Uids: []uint64{q.UidList.Uids[i]}}
					out.UidMatrix = append(out.UidMatrix, tlist)
				}
			case srcFn.fnType == uidInFn:
				if i == 0 {
					span.Annotate(nil, "UidInFn")
				}
				reqList := &pb.List{Uids: srcFn.uidsPresent}
				topts := posting.ListOptions{
					ReadTs:    args.q.ReadTs,
					AfterUid:  0,
					Intersect: reqList,
				}
				plist, err := pl.Uids(topts)
				if err != nil {
					return err
				}
				if len(plist.Uids) > 0 {
					tlist := &pb.List{Uids: []uint64{q.UidList.Uids[i]}}
					out.UidMatrix = append(out.UidMatrix, tlist)
				}
			case q.FacetParam != nil || facetsTree != nil:
				if i == 0 {
					span.Annotate(nil, "default with facets")
				}
				uidList, fcsList, err := retrieveUidsAndFacets(args, pl, facetsTree, opts)
				if err != nil {
					return err
				}
				out.UidMatrix = append(out.UidMatrix, uidList)
				if q.FacetParam != nil {
					out.FacetMatrix = append(out.FacetMatrix, &pb.FacetsList{FacetsList: fcsList})
				}
			default:
				if i == 0 {
					span.Annotate(nil, "default no facets")
				}
				uidList, err := pl.Uids(opts)
				if err != nil {
					return err
				}
				out.UidMatrix = append(out.UidMatrix, uidList)
			}
		}
		return nil
	} // End of calculate function.

	for i := 0; i < numGo; i++ {
		start := i * width
		end := start + width
		if end > srcFn.n {
			end = srcFn.n
		}
		go func(start, end int) {
			errCh <- calculate(start, end)
		}(start, end)
	}
	for i := 0; i < numGo; i++ {
		if err := <-errCh; err != nil {
			return err
		}
	}
	// All goroutines are done. Now attach their results.
	out := args.out
	for _, chunk := range outputs {
		out.FacetMatrix = append(out.FacetMatrix, chunk.FacetMatrix...)
		out.Counts = append(out.Counts, chunk.Counts...)
		out.UidMatrix = append(out.UidMatrix, chunk.UidMatrix...)
	}
	var total int
	for _, list := range out.UidMatrix {
		total += len(list.Uids)
	}
	span.Annotatef(nil, "Total number of elements in matrix: %d", total)
	return nil
}

const (
	// UseTxnCache indicates the transaction cache should be used.
	UseTxnCache = iota
	// NoCache indicates no caches should be used.
	NoCache
)

// processTask processes the query, accumulates and returns the result.
func processTask(ctx context.Context, q *pb.Query, gid uint32) (*pb.Result, error) {
	ctx, span := otrace.StartSpan(ctx, "processTask."+q.Attr)
	defer span.End()

	stop := x.SpanTimer(span, "processTask"+q.Attr)
	defer stop()

	span.Annotatef(nil, "Waiting for startTs: %d at node: %d, gid: %d",
		q.ReadTs, groups().Node.Id, gid)
	if err := posting.Oracle().WaitForTs(ctx, q.ReadTs); err != nil {
		return nil, err
	}
	if span != nil {
		maxAssigned := posting.Oracle().MaxAssigned()
		span.Annotatef(nil, "Done waiting for maxAssigned. Attr: %q ReadTs: %d Max: %d",
			q.Attr, q.ReadTs, maxAssigned)
	}
	if err := groups().ChecksumsMatch(ctx); err != nil {
		return nil, err
	}
	span.Annotatef(nil, "Done waiting for checksum match")

	// If a group stops serving tablet and it gets partitioned away from group
	// zero, then it wouldn't know that this group is no longer serving this
	// predicate. There's no issue if a we are serving a particular tablet and
	// we get partitioned away from group zero as long as it's not removed.
	// BelongsToReadOnly is called instead of BelongsTo to prevent this alpha
	// from requesting to serve this tablet.
	knownGid, err := groups().BelongsToReadOnly(q.Attr, q.ReadTs)
	switch {
	case err != nil:
		return nil, err
	case knownGid == 0:
		return nil, errNonExistentTablet
	case knownGid != groups().groupId():
		return nil, errUnservedTablet
	}

	var qs queryState
	if q.Cache == UseTxnCache {
		qs.cache = posting.Oracle().CacheAt(q.ReadTs)
	}
	// For now, remove the query level cache. It is causing contention for queries with high
	// fan-out.

	out, err := qs.helpProcessTask(ctx, q, gid)
	if err != nil {
		return nil, err
	}
	return out, nil
}

type queryState struct {
	cache *posting.LocalCache
}

func (qs *queryState) helpProcessTask(ctx context.Context, q *pb.Query, gid uint32) (
	*pb.Result, error) {

	span := otrace.FromContext(ctx)
	out := new(pb.Result)
	attr := q.Attr

	srcFn, err := parseSrcFn(ctx, q)
	if err != nil {
		return nil, err
	}

	if q.Reverse && !schema.State().IsReversed(ctx, attr) {
		return nil, errors.Errorf("Predicate %s doesn't have reverse edge", attr)
	}

	if needsIndex(srcFn.fnType, q.UidList) && !schema.State().IsIndexed(ctx, q.Attr) {
		return nil, errors.Errorf("Predicate %s is not indexed", q.Attr)
	}

	if len(q.Langs) > 0 && !schema.State().HasLang(attr) {
		return nil, errors.Errorf("Language tags can only be used with predicates of string type"+
			" having @lang directive in schema. Got: [%v]", attr)
	}
	if len(q.Langs) == 1 && q.Langs[0] == "*" {
		// Reset the Langs fields. The ExpandAll field is set to true already so there's no
		// more need to store the star value in this field.
		q.Langs = nil
	}

	typ, err := schema.State().TypeOf(attr)
	if err != nil {
		// All schema checks are done before this, this type is only used to
		// convert it to schema type before returning.
		// Schema type won't be present only if there is no data for that predicate
		// or if we load through bulk loader.
		typ = types.DefaultID
	}
	out.List = schema.State().IsList(attr)
	srcFn.atype = typ

	// Reverse attributes might have more than 1 results even if the original attribute
	// is not a list.
	if q.Reverse {
		out.List = true
	}

	opts := posting.ListOptions{
		ReadTs:   q.ReadTs,
		AfterUid: q.AfterUid,
	}
	// If we have srcFunc and Uids, it means its a filter. So we intersect.
	if srcFn.fnType != notAFunction && q.UidList != nil && len(q.UidList.Uids) > 0 {
		opts.Intersect = q.UidList
	}

	args := funcArgs{q, gid, srcFn, out}
	needsValPostings, err := srcFn.needsValuePostings(typ)
	if err != nil {
		return nil, err
	}
	if needsValPostings {
		span.Annotate(nil, "handleValuePostings")
		if err = qs.handleValuePostings(ctx, args); err != nil {
			return nil, err
		}
	} else {
		span.Annotate(nil, "handleUidPostings")
		if err = qs.handleUidPostings(ctx, args, opts); err != nil {
			return nil, err
		}
	}

	if srcFn.fnType == hasFn && srcFn.isFuncAtRoot {
		span.Annotate(nil, "handleHasFunction")
		if err := qs.handleHasFunction(ctx, q, out, srcFn); err != nil {
			return nil, err
		}
	}

	if srcFn.fnType == compareScalarFn && srcFn.isFuncAtRoot {
		span.Annotate(nil, "handleCompareScalarFunction")
		if err := qs.handleCompareScalarFunction(ctx, args); err != nil {
			return nil, err
		}
	}

	if srcFn.fnType == regexFn {
		span.Annotate(nil, "handleRegexFunction")
		if err := qs.handleRegexFunction(ctx, args); err != nil {
			return nil, err
		}
	}

	if srcFn.fnType == matchFn {
		span.Annotate(nil, "handleMatchFunction")
		if err := qs.handleMatchFunction(ctx, args); err != nil {
			return nil, err
		}
	}

	// We fetch the actual value for the uids, compare them to the value in the
	// request and filter the uids only if the tokenizer IsLossy.
	if srcFn.fnType == compareAttrFn && len(srcFn.tokens) > 0 {
		span.Annotate(nil, "handleCompareFunction")
		if err := qs.handleCompareFunction(ctx, args); err != nil {
			return nil, err
		}
	}

	// If geo filter, do value check for correctness.
	if srcFn.geoQuery != nil {
		span.Annotate(nil, "handleGeoFunction")
		if err := qs.filterGeoFunction(ctx, args); err != nil {
			return nil, err
		}
	}

	// For string matching functions, check the language. We are not checking here
	// for hasFn as filtering for it has already been done in handleHasFunction.
	if srcFn.fnType != hasFn && needsStringFiltering(srcFn, q.Langs, attr) {
		span.Annotate(nil, "filterStringFunction")
		if err := qs.filterStringFunction(args); err != nil {
			return nil, err
		}
	}

	out.IntersectDest = srcFn.intersectDest
	return out, nil
}

func needsStringFiltering(srcFn *functionContext, langs []string, attr string) bool {
	if !srcFn.isStringFn {
		return false
	}

	// If a predicate doesn't have @lang directive in schema, we don't need to do any string
	// filtering.
	if !schema.State().HasLang(attr) {
		return false
	}

	return langForFunc(langs) != "." &&
		(srcFn.fnType == standardFn || srcFn.fnType == hasFn ||
			srcFn.fnType == fullTextSearchFn || srcFn.fnType == compareAttrFn ||
			srcFn.fnType == customIndexFn)
}

func (qs *queryState) handleCompareScalarFunction(ctx context.Context, arg funcArgs) error {
	attr := arg.q.Attr
	if ok := schema.State().HasCount(ctx, attr); !ok {
		return errors.Errorf("Need @count directive in schema for attr: %s for fn: %s at root",
			attr, arg.srcFn.fname)
	}
	count := arg.srcFn.threshold
	cp := countParams{
		fn:      arg.srcFn.fname,
		count:   count,
		attr:    attr,
		gid:     arg.gid,
		readTs:  arg.q.ReadTs,
		reverse: arg.q.Reverse,
	}
	return qs.evaluate(cp, arg.out)
}

func (qs *queryState) handleRegexFunction(ctx context.Context, arg funcArgs) error {
	span := otrace.FromContext(ctx)
	stop := x.SpanTimer(span, "handleRegexFunction")
	defer stop()
	if span != nil {
		span.Annotatef(nil, "Number of uids: %d. args.srcFn: %+v", arg.srcFn.n, arg.srcFn)
	}

	attr := arg.q.Attr
	typ, err := schema.State().TypeOf(attr)
	span.Annotatef(nil, "Attr: %s. Type: %s", attr, typ.Name())
	if err != nil || !typ.IsScalar() {
		return errors.Errorf("Attribute not scalar: %s %v", attr, typ)
	}
	if typ != types.StringID {
		return errors.Errorf("Got non-string type. Regex match is allowed only on string type.")
	}
	useIndex := schema.State().HasTokenizer(ctx, tok.IdentTrigram, attr)
	span.Annotatef(nil, "Trigram index found: %t, func at root: %t",
		useIndex, arg.srcFn.isFuncAtRoot)

	query := cindex.RegexpQuery(arg.srcFn.regex.Syntax)
	empty := pb.List{}
	var uids *pb.List

	// Here we determine the list of uids to match.
	switch {
	// If this is a filter eval, use the given uid list (good)
	case arg.q.UidList != nil:
		// These UIDs are copied into arg.out.UidMatrix which is later updated while
		// processing the query. The below trick makes a copy of the list to avoid the
		// race conditions later. I (Aman) did a race condition tests to ensure that we
		// do not have more race condition in similar code in the rest of the file.
		// The race condition was found only here because in filter condition, even when
		// predicates do not have indexes, we allow regexp queries (for example, we do
		// not support eq/gt/lt/le in @filter, see #4077), and this was new code that
		// was added just to support the aforementioned case, the race condition is only
		// in this part of the code.
		uids = &pb.List{}
		uids.Uids = append(arg.q.UidList.Uids[:0:0], arg.q.UidList.Uids...)

	// Prefer to use an index (fast)
	case useIndex:
		uids, err = uidsForRegex(attr, arg, query, &empty)
		if err != nil {
			return err
		}

	// No index and at root, return error instructing user to use `has` or index.
	default:
		return errors.Errorf(
			"Attribute %v does not have trigram index for regex matching. "+
				"Please add a trigram index or use has/uid function with regexp() as filter.",
			attr)
	}

	arg.out.UidMatrix = append(arg.out.UidMatrix, uids)
	isList := schema.State().IsList(attr)
	lang := langForFunc(arg.q.Langs)

	span.Annotatef(nil, "Total uids: %d, list: %t lang: %v", len(uids.Uids), isList, lang)

	filtered := &pb.List{}
	for _, uid := range uids.Uids {
		select {
		case <-ctx.Done():
			return ctx.Err()
		default:
		}
		pl, err := qs.cache.Get(x.DataKey(attr, uid))
		if err != nil {
			return err
		}

		vals := make([]types.Val, 1)
		switch {
		case lang != "":
			vals[0], err = pl.ValueForTag(arg.q.ReadTs, lang)

		case isList:
			vals, err = pl.AllUntaggedValues(arg.q.ReadTs)

		default:
			vals[0], err = pl.Value(arg.q.ReadTs)
		}
		if err != nil {
			if err == posting.ErrNoValue {
				continue
			}
			return err
		}

		for _, val := range vals {
			// convert data from binary to appropriate format
			strVal, err := types.Convert(val, types.StringID)
			if err == nil && matchRegex(strVal, arg.srcFn.regex) {
				filtered.Uids = append(filtered.Uids, uid)
				// NOTE: We only add the uid once.
				break
			}
		}
	}

	for i := 0; i < len(arg.out.UidMatrix); i++ {
		algo.IntersectWith(arg.out.UidMatrix[i], filtered, arg.out.UidMatrix[i])
	}

	return nil
}

func (qs *queryState) handleCompareFunction(ctx context.Context, arg funcArgs) error {
	span := otrace.FromContext(ctx)
	stop := x.SpanTimer(span, "handleCompareFunction")
	defer stop()
	if span != nil {
		span.Annotatef(nil, "Number of uids: %d. args.srcFn: %+v", arg.srcFn.n, arg.srcFn)
	}

	attr := arg.q.Attr
	span.Annotatef(nil, "Attr: %s. Fname: %s", attr, arg.srcFn.fname)
	tokenizer, err := pickTokenizer(ctx, attr, arg.srcFn.fname)
	if err != nil {
		return err
	}

	// Only if the tokenizer that we used IsLossy
	// then we need to fetch and compare the actual values.
	span.Annotatef(nil, "Tokenizer: %s, Lossy: %t", tokenizer.Name(), tokenizer.IsLossy())
	if tokenizer.IsLossy() {
		// Need to evaluate inequality for entries in the first bucket.
		typ, err := schema.State().TypeOf(attr)
		if err != nil || !typ.IsScalar() {
			return errors.Errorf("Attribute not scalar: %s %v", attr, typ)
		}

		x.AssertTrue(len(arg.out.UidMatrix) > 0)
		rowsToFilter := 0
		switch {
		case arg.srcFn.fname == eq:
			// If fn is eq, we could have multiple arguments and hence multiple rows to filter.
			rowsToFilter = len(arg.srcFn.tokens)
		case arg.srcFn.tokens[0] == arg.srcFn.ineqValueToken:
			// If operation is not eq and ineqValueToken equals first token,
			// then we need to filter first row.
			rowsToFilter = 1
		}
		isList := schema.State().IsList(attr)
		lang := langForFunc(arg.q.Langs)
		for row := 0; row < rowsToFilter; row++ {
			select {
			case <-ctx.Done():
				return ctx.Err()
			default:
			}
			var filterErr error
			algo.ApplyFilter(arg.out.UidMatrix[row], func(uid uint64, i int) bool {
				switch lang {
				case "":
					if isList {
						pl, err := posting.GetNoStore(x.DataKey(attr, uid), arg.q.ReadTs)
						if err != nil {
							filterErr = err
							return false
						}
						svs, err := pl.AllUntaggedValues(arg.q.ReadTs)
						if err != nil {
							if err != posting.ErrNoValue {
								filterErr = err
							}
							return false
						}
						for _, sv := range svs {
							dst, err := types.Convert(sv, typ)
							if err == nil && types.CompareVals(arg.q.SrcFunc.Name, dst,
								arg.srcFn.eqTokens[row]) {
								return true
							}
						}

						return false
					}

					pl, err := posting.GetNoStore(x.DataKey(attr, uid), arg.q.ReadTs)
					if err != nil {
						filterErr = err
						return false
					}
					sv, err := pl.Value(arg.q.ReadTs)
					if err != nil {
						if err != posting.ErrNoValue {
							filterErr = err
						}
						return false
					}
					dst, err := types.Convert(sv, typ)
					return err == nil &&
						types.CompareVals(arg.q.SrcFunc.Name, dst, arg.srcFn.eqTokens[row])
				case ".":
					pl, err := posting.GetNoStore(x.DataKey(attr, uid), arg.q.ReadTs)
					if err != nil {
						filterErr = err
						return false
					}
					values, err := pl.AllValues(arg.q.ReadTs) // does not return ErrNoValue
					if err != nil {
						filterErr = err
						return false
					}
					for _, sv := range values {
						dst, err := types.Convert(sv, typ)
						if err == nil &&
							types.CompareVals(arg.q.SrcFunc.Name, dst, arg.srcFn.eqTokens[row]) {
							return true
						}
					}
					return false
				default:
					sv, err := fetchValue(uid, attr, arg.q.Langs, typ, arg.q.ReadTs)
					if err != nil {
						if err != posting.ErrNoValue {
							filterErr = err
						}
						return false
					}
					if sv.Value == nil {
						return false
					}
					return types.CompareVals(arg.q.SrcFunc.Name, sv, arg.srcFn.eqTokens[row])
				}
			})
			if filterErr != nil {
				return err
			}
		}
	}
	return nil
}

func (qs *queryState) handleMatchFunction(ctx context.Context, arg funcArgs) error {
	span := otrace.FromContext(ctx)
	stop := x.SpanTimer(span, "handleMatchFunction")
	defer stop()
	if span != nil {
		span.Annotatef(nil, "Number of uids: %d. args.srcFn: %+v", arg.srcFn.n, arg.srcFn)
	}

	attr := arg.q.Attr
	typ := arg.srcFn.atype
	span.Annotatef(nil, "Attr: %s. Type: %s", attr, typ.Name())
	var uids *pb.List
	switch {
	case !typ.IsScalar():
		return errors.Errorf("Attribute not scalar: %s %v", attr, typ)

	case typ != types.StringID:
		return errors.Errorf("Got non-string type. Fuzzy match is allowed only on string type.")

	case arg.q.UidList != nil && len(arg.q.UidList.Uids) != 0:
		uids = arg.q.UidList

	case schema.State().HasTokenizer(ctx, tok.IdentTrigram, attr):
		var err error
		uids, err = uidsForMatch(attr, arg)
		if err != nil {
			return err
		}

	default:
		return errors.Errorf(
			"Attribute %v does not have trigram index for fuzzy matching. "+
				"Please add a trigram index or use has/uid function with match() as filter.",
			attr)
	}

	isList := schema.State().IsList(attr)
	lang := langForFunc(arg.q.Langs)
	span.Annotatef(nil, "Total uids: %d, list: %t lang: %v", len(uids.Uids), isList, lang)
	arg.out.UidMatrix = append(arg.out.UidMatrix, uids)

	matchQuery := strings.Join(arg.srcFn.tokens, "")
	filtered := &pb.List{}
	for _, uid := range uids.Uids {
		select {
		case <-ctx.Done():
			return ctx.Err()
		default:
		}
		pl, err := qs.cache.Get(x.DataKey(attr, uid))
		if err != nil {
			return err
		}

		vals := make([]types.Val, 1)
		switch {
		case lang != "":
			vals[0], err = pl.ValueForTag(arg.q.ReadTs, lang)

		case isList:
			vals, err = pl.AllUntaggedValues(arg.q.ReadTs)

		default:
			vals[0], err = pl.Value(arg.q.ReadTs)
		}
		if err != nil {
			if err == posting.ErrNoValue {
				continue
			}
			return err
		}

		max := int(arg.srcFn.threshold)
		for _, val := range vals {
			// convert data from binary to appropriate format
			strVal, err := types.Convert(val, types.StringID)
			if err == nil && matchFuzzy(matchQuery, strVal.Value.(string), max) {
				filtered.Uids = append(filtered.Uids, uid)
				// NOTE: We only add the uid once.
				break
			}
		}
	}

	for i := 0; i < len(arg.out.UidMatrix); i++ {
		algo.IntersectWith(arg.out.UidMatrix[i], filtered, arg.out.UidMatrix[i])
	}

	return nil
}

func (qs *queryState) filterGeoFunction(ctx context.Context, arg funcArgs) error {
	span := otrace.FromContext(ctx)
	stop := x.SpanTimer(span, "filterGeoFunction")
	defer stop()

	attr := arg.q.Attr
	uids := algo.MergeSorted(arg.out.UidMatrix)
	numGo, width := x.DivideAndRule(len(uids.Uids))
	if span != nil && numGo > 1 {
		span.Annotatef(nil, "Number of uids: %d. NumGo: %d. Width: %d\n",
			len(uids.Uids), numGo, width)
	}

	filtered := make([]*pb.List, numGo)
	filter := func(idx, start, end int) error {
		filtered[idx] = &pb.List{}
		out := filtered[idx]
		for _, uid := range uids.Uids[start:end] {
			pl, err := qs.cache.Get(x.DataKey(attr, uid))
			if err != nil {
				return err
			}
			var tv pb.TaskValue
			err = pl.Iterate(arg.q.ReadTs, 0, func(p *pb.Posting) error {
				tv.ValType = p.ValType
				tv.Val = p.Value
				if types.MatchGeo(&tv, arg.srcFn.geoQuery) {
					out.Uids = append(out.Uids, uid)
					return posting.ErrStopIteration
				}
				return nil
			})
			if err != nil {
				return err
			}
		}
		return nil
	}

	errCh := make(chan error, numGo)
	for i := 0; i < numGo; i++ {
		start := i * width
		end := start + width
		if end > len(uids.Uids) {
			end = len(uids.Uids)
		}
		go func(idx, start, end int) {
			errCh <- filter(idx, start, end)
		}(i, start, end)
	}
	for i := 0; i < numGo; i++ {
		if err := <-errCh; err != nil {
			return err
		}
	}
	final := &pb.List{}
	for _, out := range filtered {
		final.Uids = append(final.Uids, out.Uids...)
	}
	if span != nil && numGo > 1 {
		span.Annotatef(nil, "Total uids after filtering geo: %d", len(final.Uids))
	}
	for i := 0; i < len(arg.out.UidMatrix); i++ {
		algo.IntersectWith(arg.out.UidMatrix[i], final, arg.out.UidMatrix[i])
	}
	return nil
}

// TODO: This function is really slow when there are a lot of UIDs to filter, for e.g. when used in
// `has(name)`. We could potentially have a query level cache, which can be used to speed things up
// a bit. Or, try to reduce the number of UIDs which make it here.
func (qs *queryState) filterStringFunction(arg funcArgs) error {
	if glog.V(3) {
		glog.Infof("filterStringFunction. arg: %+v\n", arg.q)
		defer glog.Infof("Done filterStringFunction")
	}
	attr := arg.q.Attr
	uids := algo.MergeSorted(arg.out.UidMatrix)
	var values [][]types.Val
	filteredUids := make([]uint64, 0, len(uids.Uids))
	lang := langForFunc(arg.q.Langs)

	// This iteration must be done in a serial order, because we're also storing the values in a
	// matrix, to check it later.
	// TODO: This function can be optimized by having a query specific cache, which can be populated
	// by the handleHasFunction for e.g. for a `has(name)` query.
	for _, uid := range uids.Uids {
		vals, err := qs.getValsForUID(attr, lang, uid, arg.q.ReadTs)
		switch {
		case err == posting.ErrNoValue:
			continue
		case err != nil:
			return err
		}

		var strVals []types.Val
		for _, v := range vals {
			// convert data from binary to appropriate format
			strVal, err := types.Convert(v, types.StringID)
			if err != nil {
				continue
			}
			strVals = append(strVals, strVal)
		}
		if len(strVals) > 0 {
			values = append(values, strVals)
			filteredUids = append(filteredUids, uid)
		}
	}

	filtered := &pb.List{Uids: filteredUids}
	filter := stringFilter{
		funcName: arg.srcFn.fname,
		funcType: arg.srcFn.fnType,
		lang:     lang,
	}

	switch arg.srcFn.fnType {
	case hasFn:
		// Dont do anything, as filtering based on lang is already
		// done above.
	case fullTextSearchFn:
		filter.tokens = arg.srcFn.tokens
		filter.match = defaultMatch
		filter.tokName = "fulltext"
		filtered = matchStrings(filtered, values, &filter)
	case standardFn:
		filter.tokens = arg.srcFn.tokens
		filter.match = defaultMatch
		filter.tokName = "term"
		filtered = matchStrings(filtered, values, &filter)
	case customIndexFn:
		filter.tokens = arg.srcFn.tokens
		filter.match = defaultMatch
		filter.tokName = arg.q.SrcFunc.Args[0]
		filtered = matchStrings(filtered, values, &filter)
	case compareAttrFn:
		filter.ineqValue = arg.srcFn.ineqValue
		filter.eqVals = arg.srcFn.eqTokens
		filter.match = ineqMatch
		filtered = matchStrings(filtered, values, &filter)
	}

	for i := 0; i < len(arg.out.UidMatrix); i++ {
		algo.IntersectWith(arg.out.UidMatrix[i], filtered, arg.out.UidMatrix[i])
	}
	return nil
}

func (qs *queryState) getValsForUID(attr, lang string, uid, ReadTs uint64) ([]types.Val, error) {
	key := x.DataKey(attr, uid)
	pl, err := qs.cache.Get(key)
	if err != nil {
		return nil, err
	}

	var vals []types.Val
	var val types.Val
	if lang == "" {
		if schema.State().IsList(attr) {
			// NOTE: we will never reach here if this function is called from handleHasFunction, as
			// @lang is not allowed for list predicates.
			vals, err = pl.AllValues(ReadTs)
		} else {
			val, err = pl.Value(ReadTs)
			vals = append(vals, val)
		}
	} else {
		val, err = pl.ValueForTag(ReadTs, lang)
		vals = append(vals, val)
	}

	return vals, err
}

func matchRegex(value types.Val, regex *cregexp.Regexp) bool {
	return len(value.Value.(string)) > 0 && regex.MatchString(value.Value.(string), true, true) > 0
}

type functionContext struct {
	tokens        []string
	geoQuery      *types.GeoQueryData
	intersectDest bool
	ineqValue     types.Val
	// eqTokens is used by compareAttr functions. It stores values corresponding to each
	// function argument. There could be multiple arguments to `eq` function but only one for
	// other compareAttr functions.
	// TODO(@Animesh): change field names which could explain their uses better. Check if we
	// really need all of ineqValue, eqTokens, tokens
	eqTokens       []types.Val
	ineqValueToken string
	n              int
	threshold      int64
	uidsPresent    []uint64
	fname          string
	fnType         FuncType
	regex          *cregexp.Regexp
	isFuncAtRoot   bool
	isStringFn     bool
	atype          types.TypeID
}

const (
	eq = "eq" // equal
)

func ensureArgsCount(srcFunc *pb.SrcFunction, expected int) error {
	if len(srcFunc.Args) != expected {
		return errors.Errorf("Function '%s' requires %d arguments, but got %d (%v)",
			srcFunc.Name, expected, len(srcFunc.Args), srcFunc.Args)
	}
	return nil
}

func checkRoot(q *pb.Query, fc *functionContext) {
	if q.UidList == nil {
		// Fetch Uids from Store and populate in q.UidList.
		fc.n = 0
		fc.isFuncAtRoot = true
	} else {
		fc.n = len(q.UidList.Uids)
	}
}

// We allow atmost one lang in functions. We can inline in 1.9.
func langForFunc(langs []string) string {
	x.AssertTrue(len(langs) <= 1)
	if len(langs) == 0 {
		return ""
	}
	return langs[0]
}

func parseSrcFn(ctx context.Context, q *pb.Query) (*functionContext, error) {
	fnType, f := parseFuncType(q.SrcFunc)
	attr := q.Attr
	fc := &functionContext{fnType: fnType, fname: f}
	isIndexedAttr := schema.State().IsIndexed(ctx, attr)
	var err error

	t, err := schema.State().TypeOf(attr)
	if err == nil && fnType != notAFunction && t.Name() == types.StringID.Name() {
		fc.isStringFn = true
	}

	switch fnType {
	case notAFunction:
		fc.n = len(q.UidList.Uids)
	case aggregatorFn:
		// confirm aggregator could apply on the attributes
		typ, err := schema.State().TypeOf(attr)
		if err != nil {
			return nil, errors.Errorf("Attribute %q is not scalar-type", attr)
		}
		if !couldApplyAggregatorOn(f, typ) {
			return nil, errors.Errorf("Aggregator %q could not apply on %v",
				f, attr)
		}
		fc.n = len(q.UidList.Uids)
	case compareAttrFn:
		args := q.SrcFunc.Args
		// Only eq can have multiple args. It should have atleast one.
		if fc.fname == eq {
			if len(args) < 1 {
				return nil, errors.Errorf("eq expects atleast 1 argument.")
			}
		} else { // Others can have only 1 arg.
			if len(args) != 1 {
				return nil, errors.Errorf("%+v expects only 1 argument. Got: %+v",
					fc.fname, args)
			}
		}

		var tokens []string
		// eq can have multiple args.
		for _, arg := range args {
			if fc.ineqValue, err = convertValue(attr, arg); err != nil {
				return nil, errors.Errorf("Got error: %v while running: %v", err,
					q.SrcFunc)
			}
			fc.eqTokens = append(fc.eqTokens, fc.ineqValue)
			if !isIndexedAttr {
				// In case of non-indexed predicate we won't have any tokens.
				continue
			}

			var lang string
			if len(q.Langs) > 0 {
				// Only one language is allowed.
				lang = q.Langs[0]
			}

			// Get tokens ge / le ineqValueToken.
			if tokens, fc.ineqValueToken, err = getInequalityTokens(ctx, q.ReadTs, attr, f, lang,
				fc.ineqValue); err != nil {
				return nil, err
			}
			if len(tokens) == 0 {
				continue
			}
			fc.tokens = append(fc.tokens, tokens...)
		}

		// In case of non-indexed predicate, there won't be any tokens. We will fetch value
		// from data keys.
		// If number of index keys is more than no. of uids to filter, so its better to fetch values
		// from data keys directly and compare. Lets make tokens empty.
		// We don't do this for eq because eq could have multiple arguments and we would have to
		// compare the value with all of them. Also eq would usually have less arguments, hence we
		// won't be fetching many index keys.
		switch {
		case q.UidList != nil && !isIndexedAttr:
			fc.n = len(q.UidList.Uids)
		case q.UidList != nil && len(fc.tokens) > len(q.UidList.Uids) && fc.fname != eq:
			fc.tokens = fc.tokens[:0]
			fc.n = len(q.UidList.Uids)
		default:
			fc.n = len(fc.tokens)
		}
	case compareScalarFn:
		if err = ensureArgsCount(q.SrcFunc, 1); err != nil {
			return nil, err
		}
		if fc.threshold, err = strconv.ParseInt(q.SrcFunc.Args[0], 0, 64); err != nil {
			return nil, errors.Wrapf(err, "Compare %v(%v) require digits, but got invalid num",
				q.SrcFunc.Name, q.SrcFunc.Args[0])
		}
		checkRoot(q, fc)
	case geoFn:
		// For geo functions, we get extra information used for filtering.
		fc.tokens, fc.geoQuery, err = types.GetGeoTokens(q.SrcFunc)
		tok.EncodeGeoTokens(fc.tokens)
		if err != nil {
			return nil, err
		}
		fc.n = len(fc.tokens)
	case passwordFn:
		if err = ensureArgsCount(q.SrcFunc, 2); err != nil {
			return nil, err
		}
		fc.n = len(q.UidList.Uids)
	case standardFn, fullTextSearchFn:
		// srcfunc 0th val is func name and and [2:] are args.
		// we tokenize the arguments of the query.
		if err = ensureArgsCount(q.SrcFunc, 1); err != nil {
			return nil, err
		}
		required, found := verifyStringIndex(ctx, attr, fnType)
		if !found {
			return nil, errors.Errorf("Attribute %s is not indexed with type %s", attr, required)
		}
		if fc.tokens, err = getStringTokens(q.SrcFunc.Args, langForFunc(q.Langs), fnType); err != nil {
			return nil, err
		}
		fc.intersectDest = needsIntersect(f)
		fc.n = len(fc.tokens)
	case matchFn:
		if err = ensureArgsCount(q.SrcFunc, 2); err != nil {
			return nil, err
		}
		required, found := verifyStringIndex(ctx, attr, fnType)
		if !found {
			return nil, errors.Errorf("Attribute %s is not indexed with type %s", attr, required)
		}
		fc.intersectDest = needsIntersect(f)
		// Max Levenshtein distance
		var s string
		s, q.SrcFunc.Args = q.SrcFunc.Args[1], q.SrcFunc.Args[:1]
		max, err := strconv.ParseInt(s, 10, 32)
		if err != nil {
			return nil, errors.Errorf("Levenshtein distance value must be an int, got %v", s)
		}
		if max < 0 {
			return nil, errors.Errorf("Levenshtein distance value must be greater than 0, got %v", s)
		}
		fc.threshold = int64(max)
		fc.tokens = q.SrcFunc.Args
		fc.n = len(fc.tokens)
	case customIndexFn:
		if err = ensureArgsCount(q.SrcFunc, 2); err != nil {
			return nil, err
		}
		tokerName := q.SrcFunc.Args[0]
		if !verifyCustomIndex(ctx, q.Attr, tokerName) {
			return nil, errors.Errorf("Attribute %s is not indexed with custom tokenizer %s",
				q.Attr, tokerName)
		}
		valToTok, err := convertValue(q.Attr, q.SrcFunc.Args[1])
		if err != nil {
			return nil, err
		}
		tokenizer, ok := tok.GetTokenizer(tokerName)
		if !ok {
			return nil, errors.Errorf("Could not find tokenizer with name %q", tokerName)
		}
		fc.tokens, _ = tok.BuildTokens(valToTok.Value,
			tok.GetTokenizerForLang(tokenizer, langForFunc(q.Langs)))
		fc.intersectDest = needsIntersect(f)
		fc.n = len(fc.tokens)
	case regexFn:
		if err = ensureArgsCount(q.SrcFunc, 2); err != nil {
			return nil, err
		}
		ignoreCase := false
		modifiers := q.SrcFunc.Args[1]
		if len(modifiers) > 0 {
			if modifiers == "i" {
				ignoreCase = true
			} else {
				return nil, errors.Errorf("Invalid regexp modifier: %s", modifiers)
			}
		}
		matchType := "(?m)" // this is cregexp library specific
		if ignoreCase {
			matchType = "(?i)" + matchType
		}
		if fc.regex, err = cregexp.Compile(matchType + q.SrcFunc.Args[0]); err != nil {
			return nil, err
		}
		fc.n = 0
	case hasFn:
		if err = ensureArgsCount(q.SrcFunc, 0); err != nil {
			return nil, err
		}
		checkRoot(q, fc)
	case uidInFn:
		if len(q.SrcFunc.Args) == 0 {
			err := errors.Errorf("Function '%s' requires atleast 1 argument, but got %d (%v)",
				q.SrcFunc.Name, len(q.SrcFunc.Args), q.SrcFunc.Args)
			return nil, err
		}
		for _, arg := range q.SrcFunc.Args {
			uidParsed, err := strconv.ParseUint(arg, 0, 64)
			if err != nil {
				if e, ok := err.(*strconv.NumError); ok && e.Err == strconv.ErrSyntax {
					return nil, errors.Errorf("Value %q in %s is not a number",
						arg, q.SrcFunc.Name)
				}
				return nil, err
			}
			fc.uidsPresent = append(fc.uidsPresent, uidParsed)
		}
		sort.Slice(fc.uidsPresent, func(i, j int) bool {
			return fc.uidsPresent[i] < fc.uidsPresent[j]
		})
		checkRoot(q, fc)
		if fc.isFuncAtRoot {
			return nil, errors.Errorf("uid_in function not allowed at root")
		}
	default:
		return nil, errors.Errorf("FnType %d not handled in numFnAttrs.", fnType)
	}
	return fc, nil
}

// ServeTask is used to respond to a query.
func (w *grpcWorker) ServeTask(ctx context.Context, q *pb.Query) (*pb.Result, error) {
	ctx, span := otrace.StartSpan(ctx, "worker.ServeTask")
	defer span.End()

	if ctx.Err() != nil {
		return nil, ctx.Err()
	}

	gid, err := groups().BelongsToReadOnly(q.Attr, q.ReadTs)
	switch {
	case err != nil:
		return nil, err
	case gid == 0:
		return nil, errNonExistentTablet
	case gid != groups().groupId():
		return nil, errUnservedTablet
	}

	var numUids int
	if q.UidList != nil {
		numUids = len(q.UidList.Uids)
	}
	span.Annotatef(nil, "Attribute: %q NumUids: %v groupId: %v ServeTask", q.Attr, numUids, gid)

	if !groups().ServesGroup(gid) {
		return nil, errors.Errorf(
			"Temporary error, attr: %q groupId: %v Request sent to wrong server", q.Attr, gid)
	}

	type reply struct {
		result *pb.Result
		err    error
	}
	c := make(chan reply, 1)
	go func() {
		result, err := processTask(ctx, q, gid)
		c <- reply{result, err}
	}()

	select {
	case <-ctx.Done():
		return nil, ctx.Err()
	case reply := <-c:
		return reply.result, reply.err
	}
}

// applyFacetsTree : we return error only when query has some problems.
// like Or has 3 arguments, argument facet val overflows integer.
// returns true if postingFacets can be included.
func applyFacetsTree(postingFacets []*api.Facet, ftree *facetsTree) (bool, error) {
	if ftree == nil {
		return true, nil
	}
	if ftree.function != nil {
		var fc *api.Facet
		for _, fci := range postingFacets {
			if fci.Key == ftree.function.key {
				fc = fci
				break
			}
		}
		if fc == nil { // facet is not there
			return false, nil
		}

		switch ftree.function.fnType {
		case compareAttrFn: // lt, gt, le, ge, eq
			fVal, err := facets.ValFor(fc)
			if err != nil {
				return false, err
			}

			v, ok := ftree.function.typesToVal[fVal.Tid]
			if !ok {
				// Not found in map and hence convert it here.
				v, err = types.Convert(ftree.function.val, fVal.Tid)
				if err != nil {
					// ignore facet if not of appropriate type.
					return false, nil
				}
			}

			return types.CompareVals(ftree.function.name, fVal, v), nil

		case standardFn: // allofterms, anyofterms
			facetType, err := facets.TypeIDFor(fc)
			if err != nil {
				return false, err
			}
			if facetType != types.StringID {
				return false, nil
			}
			return filterOnStandardFn(ftree.function.name, fc.Tokens, ftree.function.tokens)
		}
		return false, errors.Errorf("Fn %s not supported in facets filtering.", ftree.function.name)
	}

	res := make([]bool, 0, 2) // We can have max two children for a node.
	for _, c := range ftree.children {
		r, err := applyFacetsTree(postingFacets, c)
		if err != nil {
			return false, err
		}
		res = append(res, r)
	}

	// we have already checked for number of children in preprocessFilter
	switch ftree.op {
	case "not":
		return !res[0], nil
	case "and":
		return res[0] && res[1], nil
	case "or":
		return res[0] || res[1], nil
	}
	return false, errors.Errorf("Unexpected behavior in applyFacetsTree.")
}

// filterOnStandardFn : tells whether facet corresponding to fcTokens can be taken or not.
// fcTokens and argTokens should be sorted.
func filterOnStandardFn(fname string, fcTokens []string, argTokens []string) (bool, error) {
	switch fname {
	case "allofterms":
		// allofterms argTokens should be in fcTokens
		if len(argTokens) > len(fcTokens) {
			return false, nil
		}
		aidx := 0
	loop:
		for fidx := 0; aidx < len(argTokens) && fidx < len(fcTokens); {
			switch {
			case fcTokens[fidx] < argTokens[aidx]:
				fidx++
			case fcTokens[fidx] == argTokens[aidx]:
				fidx++
				aidx++
			default:
				// as all of argTokens should match
				// which is not possible now.
				break loop
			}
		}
		return aidx == len(argTokens), nil
	case "anyofterms":
		for aidx, fidx := 0, 0; aidx < len(argTokens) && fidx < len(fcTokens); {
			switch {
			case fcTokens[fidx] < argTokens[aidx]:
				fidx++
			case fcTokens[fidx] == argTokens[aidx]:
				return true, nil
			default:
				aidx++
			}
		}
		return false, nil
	}
	return false, errors.Errorf("Fn %s not supported in facets filtering.", fname)
}

type facetsFunc struct {
	name   string
	key    string
	args   []string
	tokens []string
	val    types.Val
	fnType FuncType
	// typesToVal stores converted vals of the function val for all common types. Converting
	// function val to particular type val(check applyFacetsTree()) consumes significant amount of
	// time. This maps helps in doing conversion only once(check preprocessFilter()).
	typesToVal map[types.TypeID]types.Val
}
type facetsTree struct {
	op       string
	children []*facetsTree
	function *facetsFunc
}

// commonTypeIDs is list of type ids which are more common. In preprocessFilter() we keep converted
// values for these typeIDs at every function node.
var commonTypeIDs = [...]types.TypeID{types.StringID, types.IntID, types.FloatID,
	types.DateTimeID, types.BoolID, types.DefaultID}

func preprocessFilter(tree *pb.FilterTree) (*facetsTree, error) {
	if tree == nil {
		return nil, nil
	}
	ftree := &facetsTree{}
	ftree.op = strings.ToLower(tree.Op)
	if tree.Func != nil {
		ftree.function = &facetsFunc{}
		ftree.function.key = tree.Func.Key
		ftree.function.args = tree.Func.Args

		fnType, fname := parseFuncTypeHelper(tree.Func.Name)
		if len(tree.Func.Args) != 1 {
			return nil, errors.Errorf("One argument expected in %s, but got %d.",
				fname, len(tree.Func.Args))
		}

		ftree.function.name = fname
		ftree.function.fnType = fnType

		switch fnType {
		case compareAttrFn:
			ftree.function.val = types.Val{Tid: types.StringID, Value: []byte(tree.Func.Args[0])}
			ftree.function.typesToVal = make(map[types.TypeID]types.Val, len(commonTypeIDs))
			for _, typeID := range commonTypeIDs {
				// TODO: if conversion is not possible we are not putting anything to map. In
				// applyFacetsTree we check if entry for a type is not present, we try to convert
				// it. This double conversion can be avoided.
				cv, err := types.Convert(ftree.function.val, typeID)
				if err != nil {
					continue
				}
				ftree.function.typesToVal[typeID] = cv
			}
		case standardFn:
			argTokens, aerr := tok.GetTermTokens(tree.Func.Args)
			if aerr != nil { // query error ; stop processing.
				return nil, aerr
			}
			sort.Strings(argTokens)
			ftree.function.tokens = argTokens
		default:
			return nil, errors.Errorf("Fn %s not supported in preprocessFilter.", fname)
		}
		return ftree, nil
	}

	for _, c := range tree.Children {
		ftreec, err := preprocessFilter(c)
		if err != nil {
			return nil, err
		}
		ftree.children = append(ftree.children, ftreec)
	}

	numChild := len(tree.Children)
	switch ftree.op {
	case "not":
		if numChild != 1 {
			return nil, errors.Errorf("Expected 1 child for not but got %d.", numChild)
		}
	case "and":
		if numChild != 2 {
			return nil, errors.Errorf("Expected 2 child for not but got %d.", numChild)
		}
	case "or":
		if numChild != 2 {
			return nil, errors.Errorf("Expected 2 child for not but got %d.", numChild)
		}
	default:
		return nil, errors.Errorf("Unsupported operation in facet filtering: %s.", tree.Op)
	}
	return ftree, nil
}

type countParams struct {
	readTs  uint64
	count   int64
	attr    string
	gid     uint32
	reverse bool   // If query is asking for ~pred
	fn      string // function name
}

func (qs *queryState) evaluate(cp countParams, out *pb.Result) error {
	count := cp.count
	var illegal bool
	switch cp.fn {
	case "eq":
		illegal = count <= 0
	case "lt":
		illegal = count <= 1
	case "le":
		illegal = count <= 0
	case "gt":
		illegal = count < 0
	case "ge":
		illegal = count <= 0
	default:
		x.AssertTruef(false, "unhandled count comparison fn: %v", cp.fn)
	}
	if illegal {
		return errors.Errorf("count(predicate) cannot be used to search for " +
			"negative counts (nonsensical) or zero counts (not tracked).")
	}

	countKey := x.CountKey(cp.attr, uint32(count), cp.reverse)
	if cp.fn == "eq" {
		pl, err := qs.cache.Get(countKey)
		if err != nil {
			return err
		}
		uids, err := pl.Uids(posting.ListOptions{ReadTs: cp.readTs})
		if err != nil {
			return err
		}
		out.UidMatrix = append(out.UidMatrix, uids)
		return nil
	}

	switch cp.fn {
	case "lt":
		count--
	case "gt":
		count++
	}

	x.AssertTrue(count >= 1)
	countKey = x.CountKey(cp.attr, uint32(count), cp.reverse)

	txn := pstore.NewTransactionAt(cp.readTs, false)
	defer txn.Discard()

	pk := x.ParsedKey{Attr: cp.attr}
	itOpt := badger.DefaultIteratorOptions
	itOpt.PrefetchValues = false
	itOpt.Reverse = cp.fn == "le" || cp.fn == "lt"
	itOpt.Prefix = pk.CountPrefix(cp.reverse)

	itr := txn.NewIterator(itOpt)
	defer itr.Close()

	for itr.Seek(countKey); itr.Valid(); itr.Next() {
		item := itr.Item()
<<<<<<< HEAD
		key := append(make([]byte, 0), item.Key()...)
		pl, err := qs.cache.Get(key)
=======
		var key []byte
		pl, err := qs.cache.Get(item.KeyCopy(key))
>>>>>>> 7050bfdb
		if err != nil {
			return err
		}
		uids, err := pl.Uids(posting.ListOptions{ReadTs: cp.readTs})
		if err != nil {
			return err
		}
		out.UidMatrix = append(out.UidMatrix, uids)
	}
	return nil
}

func (qs *queryState) handleHasFunction(ctx context.Context, q *pb.Query, out *pb.Result,
	srcFn *functionContext) error {
	span := otrace.FromContext(ctx)
	stop := x.SpanTimer(span, "handleHasFunction")
	defer stop()
	if glog.V(3) {
		glog.Infof("handleHasFunction query: %+v\n", q)
	}

	txn := pstore.NewTransactionAt(q.ReadTs, false)
	defer txn.Discard()

	initKey := x.ParsedKey{
		Attr: q.Attr,
	}
	startKey := x.DataKey(q.Attr, q.AfterUid+1)
	prefix := initKey.DataPrefix()
	if q.Reverse {
		// Reverse does not mean reverse iteration. It means we're looking for
		// the reverse index.
		startKey = x.ReverseKey(q.Attr, q.AfterUid+1)
		prefix = initKey.ReversePrefix()
	}

	result := &pb.List{}
	var prevKey []byte
	itOpt := badger.DefaultIteratorOptions
	itOpt.PrefetchValues = false
	itOpt.AllVersions = true
	itOpt.Prefix = prefix
	it := txn.NewIterator(itOpt)
	defer it.Close()

	lang := langForFunc(q.Langs)
	needFiltering := needsStringFiltering(srcFn, q.Langs, q.Attr)

	// This function checks if we should include uid in result or not when has is queried with
	// @lang(eg: has(name@en)). We need to do this inside this function to return correct result
	// for first.
	checkInclusion := func(uid uint64) error {
		if !needFiltering {
			return nil
		}

		_, err := qs.getValsForUID(q.Attr, lang, uid, q.ReadTs)
		return err
	}

loop:
	// This function could be switched to the stream.Lists framework, but after the change to use
	// BitCompletePosting, the speed here is already pretty fast. The slowdown for @lang predicates
	// occurs in filterStringFunction (like has(name) queries).
	for it.Seek(startKey); it.Valid(); {
		item := it.Item()
		if bytes.Equal(item.Key(), prevKey) {
			it.Next()
			continue
		}
		prevKey = append(prevKey[:0], item.Key()...)

		// Parse the key upfront, otherwise ReadPostingList would advance the
		// iterator.
		pk, err := x.Parse(item.Key())
		if err != nil {
			return err
		}

		if pk.HasStartUid {
			// The keys holding parts of a split key should not be accessed here because
			// they have a different prefix. However, the check is being added to guard
			// against future bugs.
			continue
		}

		// The following optimization speeds up this iteration considerably, because it avoids
		// the need to run ReadPostingList.
		if item.UserMeta()&posting.BitEmptyPosting > 0 {
			// This is an empty posting list. So, it should not be included.
			continue
		}
		if item.UserMeta()&posting.BitCompletePosting > 0 {
			// This bit would only be set if there are valid uids in UidPack.
			err := checkInclusion(pk.Uid)
			switch {
			case err == posting.ErrNoValue:
				continue
			case err != nil:
				return err
			}
			result.Uids = append(result.Uids, pk.Uid)

			// We'll stop fetching if we fetch the required count.
			if len(result.Uids) >= int(q.First) {
				break
			}
			continue
		}

		// We do need to copy over the key for ReadPostingList.
		l, err := posting.ReadPostingList(item.KeyCopy(nil), it)
		if err != nil {
			return err
		}
		empty, err := l.IsEmpty(q.ReadTs, 0)
		switch {
		case err != nil:
			return err
		case !empty:
			err := checkInclusion(pk.Uid)
			switch {
			case err == posting.ErrNoValue:
				continue
			case err != nil:
				return err
			}
			result.Uids = append(result.Uids, pk.Uid)

			// We'll stop fetching if we fetch the required count.
			if len(result.Uids) >= int(q.First) {
				break loop
			}
		}

		if len(result.Uids)%100000 == 0 {
			select {
			case <-ctx.Done():
				return ctx.Err()
			default:
			}
		}
	}
	if span != nil {
		span.Annotatef(nil, "handleHasFunction found %d uids", len(result.Uids))
	}
	out.UidMatrix = append(out.UidMatrix, result)
	return nil
}<|MERGE_RESOLUTION|>--- conflicted
+++ resolved
@@ -2182,13 +2182,8 @@
 
 	for itr.Seek(countKey); itr.Valid(); itr.Next() {
 		item := itr.Item()
-<<<<<<< HEAD
-		key := append(make([]byte, 0), item.Key()...)
-		pl, err := qs.cache.Get(key)
-=======
 		var key []byte
 		pl, err := qs.cache.Get(item.KeyCopy(key))
->>>>>>> 7050bfdb
 		if err != nil {
 			return err
 		}
