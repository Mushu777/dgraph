/*
 * Copyright 2016-2018 Dgraph Labs, Inc. and Contributors
 *
 * Licensed under the Apache License, Version 2.0 (the "License");
 * you may not use this file except in compliance with the License.
 * You may obtain a copy of the License at
 *
 *     http://www.apache.org/licenses/LICENSE-2.0
 *
 * Unless required by applicable law or agreed to in writing, software
 * distributed under the License is distributed on an "AS IS" BASIS,
 * WITHOUT WARRANTIES OR CONDITIONS OF ANY KIND, either express or implied.
 * See the License for the specific language governing permissions and
 * limitations under the License.
 */

package schema

import (
	"bytes"
	"encoding/hex"
	"fmt"
	"sync"

	"github.com/dgraph-io/badger/v2"
	"github.com/golang/glog"
	"github.com/golang/protobuf/proto"
	"golang.org/x/net/trace"

	"github.com/dgraph-io/dgraph/protos/pb"
	"github.com/dgraph-io/dgraph/tok"
	"github.com/dgraph-io/dgraph/types"
	"github.com/dgraph-io/dgraph/x"
	"github.com/pkg/errors"
)

var (
	pstate *state
	pstore *badger.DB
)

func (s *state) init() {
	s.predicate = make(map[string]*pb.SchemaUpdate)
	s.types = make(map[string]*pb.TypeUpdate)
	s.elog = trace.NewEventLog("Dgraph", "Schema")
}

type state struct {
	sync.RWMutex
	// Map containing predicate to type information.
	predicate map[string]*pb.SchemaUpdate
	types     map[string]*pb.TypeUpdate
	elog      trace.EventLog
}

// State returns the struct holding the current schema.
func State() *state {
	return pstate
}

func (s *state) DeleteAll() {
	s.Lock()
	defer s.Unlock()

	for pred := range s.predicate {
		delete(s.predicate, pred)
	}

	for typ := range s.types {
		delete(s.types, typ)
	}
}

// Delete updates the schema in memory and disk
func (s *state) Delete(attr string) error {
	s.Lock()
	defer s.Unlock()

	glog.Infof("Deleting schema for predicate: [%s]", attr)
	txn := pstore.NewTransactionAt(1, true)
	if err := txn.Delete(x.SchemaKey(attr)); err != nil {
		return err
	}
	// Delete is called rarely so sync write should be fine.
	if err := txn.CommitAt(1, nil); err != nil {
		return err
	}

	delete(s.predicate, attr)
	return nil
}

// DeleteType updates the schema in memory and disk
func (s *state) DeleteType(typeName string) error {
	s.Lock()
	defer s.Unlock()

	glog.Infof("Deleting type definition for type: [%s]", typeName)
	txn := pstore.NewTransactionAt(1, true)
	if err := txn.Delete(x.TypeKey(typeName)); err != nil {
		return err
	}
	// Delete is called rarely so sync write should be fine.
	if err := txn.CommitAt(1, nil); err != nil {
		return err
	}

	delete(s.types, typeName)
	return nil
}

func logUpdate(schema *pb.SchemaUpdate, pred string) string {
	if schema == nil {
		return ""
	}

	typ := types.TypeID(schema.ValueType).Name()
	if schema.List {
		typ = fmt.Sprintf("[%s]", typ)
	}
	return fmt.Sprintf("Setting schema for attr %s: %v, tokenizer: %v, directive: %v, count: %v\n",
		pred, typ, schema.Tokenizer, schema.Directive, schema.Count)
}

func logTypeUpdate(typ pb.TypeUpdate, typeName string) string {
	return fmt.Sprintf("Setting type definition for type %s: %v\n", typeName, typ)
}

// Set sets the schema for the given predicate in memory.
// Schema mutations must flow through the update function, which are synced to the db.
func (s *state) Set(pred string, schema *pb.SchemaUpdate) {
	if schema == nil {
		return
	}

	s.Lock()
	defer s.Unlock()
	s.predicate[pred] = schema
	s.elog.Printf(logUpdate(schema, pred))
}

// SetType sets the type for the given predicate in memory.
// schema mutations must flow through the update function, which are synced to the db.
func (s *state) SetType(typeName string, typ pb.TypeUpdate) {
	s.Lock()
	defer s.Unlock()
	s.types[typeName] = &typ
	s.elog.Printf(logTypeUpdate(typ, typeName))
}

// Get gets the schema for the given predicate.
func (s *state) Get(pred string) (pb.SchemaUpdate, bool) {
	s.RLock()
	defer s.RUnlock()
	schema, has := s.predicate[pred]
	if !has {
		return pb.SchemaUpdate{}, false
	}
	return *schema, true
}

// GetType gets the type definition for the given type name.
func (s *state) GetType(typeName string) (pb.TypeUpdate, bool) {
	s.RLock()
	defer s.RUnlock()
	typ, has := s.types[typeName]
	if !has {
		return pb.TypeUpdate{}, false
	}
	return *typ, true
}

// TypeOf returns the schema type of predicate
func (s *state) TypeOf(pred string) (types.TypeID, error) {
	s.RLock()
	defer s.RUnlock()
	if schema, ok := s.predicate[pred]; ok {
		return types.TypeID(schema.ValueType), nil
	}
	return types.UndefinedID, errors.Errorf("Schema not defined for predicate: %v.", pred)
}

// IsIndexed returns whether the predicate is indexed or not
func (s *state) IsIndexed(pred string) bool {
	s.RLock()
	defer s.RUnlock()
	if schema, ok := s.predicate[pred]; ok {
		return len(schema.Tokenizer) > 0
	}
	return false
}

// IndexedFields returns the list of indexed fields
func (s *state) IndexedFields() []string {
	s.RLock()
	defer s.RUnlock()
	var out []string
	for k, v := range s.predicate {
		if len(v.Tokenizer) > 0 {
			out = append(out, k)
		}
	}
	return out
}

// Predicates returns the list of predicates for given group
func (s *state) Predicates() []string {
	s.RLock()
	defer s.RUnlock()
	var out []string
	for k := range s.predicate {
		out = append(out, k)
	}
	return out
}

// Types returns the list of types.
func (s *state) Types() []string {
	s.RLock()
	defer s.RUnlock()
	var out []string
	for k := range s.types {
		out = append(out, k)
	}
	return out
}

// Tokenizer returns the tokenizer for given predicate
func (s *state) Tokenizer(pred string) []tok.Tokenizer {
	s.RLock()
	defer s.RUnlock()
	schema, ok := s.predicate[pred]
	x.AssertTruef(ok, "schema state not found for %s", pred)
	var tokenizers []tok.Tokenizer
	for _, it := range schema.Tokenizer {
		t, found := tok.GetTokenizer(it)
		x.AssertTruef(found, "Invalid tokenizer %s", it)
		tokenizers = append(tokenizers, t)
	}
	return tokenizers
}

// TokenizerNames returns the tokenizer names for given predicate
func (s *state) TokenizerNames(pred string) []string {
	var names []string
	tokenizers := s.Tokenizer(pred)
	for _, t := range tokenizers {
		names = append(names, t.Name())
	}
	return names
}

// HasTokenizer is a convenience func that checks if a given tokenizer is found in pred.
// Returns true if found, else false.
func (s *state) HasTokenizer(id byte, pred string) bool {
	for _, t := range s.Tokenizer(pred) {
		if t.Identifier() == id {
			return true
		}
	}
	return false
}

// IsReversed returns whether the predicate has reverse edge or not
func (s *state) IsReversed(pred string) bool {
	s.RLock()
	defer s.RUnlock()
	if schema, ok := s.predicate[pred]; ok {
		return schema.Directive == pb.SchemaUpdate_REVERSE
	}
	return false
}

// HasCount returns whether we want to mantain a count index for the given predicate or not.
func (s *state) HasCount(pred string) bool {
	s.RLock()
	defer s.RUnlock()
	if schema, ok := s.predicate[pred]; ok {
		return schema.Count
	}
	return false
}

// IsList returns whether the predicate is of list type.
func (s *state) IsList(pred string) bool {
	s.RLock()
	defer s.RUnlock()
	if schema, ok := s.predicate[pred]; ok {
		return schema.List
	}
	return false
}

func (s *state) HasUpsert(pred string) bool {
	s.RLock()
	defer s.RUnlock()
	if schema, ok := s.predicate[pred]; ok {
		return schema.Upsert
	}
	return false
}

func (s *state) HasLang(pred string) bool {
	s.RLock()
	defer s.RUnlock()
	if schema, ok := s.predicate[pred]; ok {
		return schema.Lang
	}
	return false
}

func (s *state) HasNoConflict(pred string) bool {
	s.RLock()
	defer s.RUnlock()
	return s.predicate[pred].GetNoConflict()
}

// Init resets the schema state, setting the underlying DB to the given pointer.
func Init(ps *badger.DB) {
	pstore = ps
	reset()
}

// Load reads the schema for the given predicate from the DB.
func Load(predicate string) error {
	if len(predicate) == 0 {
		return errors.Errorf("Empty predicate")
	}
	key := x.SchemaKey(predicate)
	txn := pstore.NewTransactionAt(1, false)
	defer txn.Discard()
	item, err := txn.Get(key)
	if err == badger.ErrKeyNotFound {
		return nil
	}
	if err != nil {
		return err
	}
	var s pb.SchemaUpdate
	err = item.Value(func(val []byte) error {
		x.Check(s.Unmarshal(val))
		return nil
	})
	if err != nil {
		return err
	}
	State().Set(predicate, &s)
	State().elog.Printf(logUpdate(&s, predicate))
	glog.Infoln(logUpdate(&s, predicate))
	return nil
}

// LoadFromDb reads schema information from db and stores it in memory
func LoadFromDb() error {
	if err := LoadSchemaFromDb(); err != nil {
		return err
	}
	return LoadTypesFromDb()
}

// LoadSchemaFromDb iterates through the DB and loads all the stored schema updates.
func LoadSchemaFromDb() error {
	prefix := x.SchemaPrefix()
	txn := pstore.NewTransactionAt(1, false)
	defer txn.Discard()
	itr := txn.NewIterator(badger.DefaultIteratorOptions) // Need values, reversed=false.
	defer itr.Close()

	for itr.Seek(prefix); itr.Valid(); itr.Next() {
		item := itr.Item()
		key := item.Key()
		if !bytes.HasPrefix(key, prefix) {
			break
		}
		pk, err := x.Parse(key)
		if err != nil {
			glog.Errorf("Error while parsing key %s: %v", hex.Dump(key), err)
			continue
		}
		attr := pk.Attr
		var s pb.SchemaUpdate
		err = item.Value(func(val []byte) error {
			if len(val) == 0 {
				s = pb.SchemaUpdate{Predicate: attr, ValueType: pb.Posting_DEFAULT}
			}
			x.Checkf(s.Unmarshal(val), "Error while loading schema from db")
			State().Set(attr, &s)
			return nil
		})
		if err != nil {
			return err
		}
	}
	return nil
}

// LoadTypesFromDb iterates through the DB and loads all the stored type updates.
func LoadTypesFromDb() error {
	prefix := x.TypePrefix()
	txn := pstore.NewTransactionAt(1, false)
	defer txn.Discard()
	itr := txn.NewIterator(badger.DefaultIteratorOptions) // Need values, reversed=false.
	defer itr.Close()

	for itr.Seek(prefix); itr.Valid(); itr.Next() {
		item := itr.Item()
		key := item.Key()
		if !bytes.HasPrefix(key, prefix) {
			break
		}
		pk, err := x.Parse(key)
		if err != nil {
			glog.Errorf("Error while parsing key %s: %v", hex.Dump(key), err)
			continue
		}
		attr := pk.Attr
		var t pb.TypeUpdate
		err = item.Value(func(val []byte) error {
			if len(val) == 0 {
				t = pb.TypeUpdate{TypeName: attr}
			}
			x.Checkf(t.Unmarshal(val), "Error while loading types from db")
			State().SetType(attr, t)
			return nil
		})
		if err != nil {
			return err
		}
	}
	return nil
}

// InitialTypes returns the schema updates to insert at the begining of
// Dgraph's execution. It looks at the schema state to determine which
// types to insert.
func InitialTypes(namespace string) []*pb.TypeUpdate {
	var initialTypes []*pb.TypeUpdate
<<<<<<< HEAD
	initialTypes = append(initialTypes, &pb.TypeUpdate{
		TypeName: x.NamespaceAttr(namespace, "dgraph.graphql"),
		Fields: []*pb.SchemaUpdate{
			{
				Predicate: x.NamespaceAttr(namespace, "dgraph.graphql.schema"),
				ValueType: pb.Posting_STRING,
=======
	initialTypes = append(initialTypes,
		&pb.TypeUpdate{
			TypeName: "dgraph.graphql",
			Fields: []*pb.SchemaUpdate{
				{
					Predicate: "dgraph.graphql.schema",
					ValueType: pb.Posting_STRING,
				},
			},
		})

	if x.WorkerConfig.AclEnabled {
		// These type definitions are required for deleteUser and deleteGroup GraphQL API to work
		// properly.
		initialTypes = append(initialTypes, &pb.TypeUpdate{
			TypeName: "User",
			Fields: []*pb.SchemaUpdate{
				{
					Predicate: "dgraph.xid",
					ValueType: pb.Posting_STRING,
				},
				{
					Predicate: "dgraph.password",
					ValueType: pb.Posting_PASSWORD,
				},
				{
					Predicate: "dgraph.user.group",
					ValueType: pb.Posting_UID,
				},
>>>>>>> 1ac12d77
			},
		},
			&pb.TypeUpdate{
				TypeName: "Group",
				Fields: []*pb.SchemaUpdate{
					{
						Predicate: "dgraph.xid",
						ValueType: pb.Posting_STRING,
					},
					{
						Predicate: "dgraph.acl.rule",
						ValueType: pb.Posting_UID,
					},
				},
			})
	}

	return initialTypes
}

// InitialSchema returns the schema updates to insert at the beginning of
// Dgraph's execution. It looks at the worker options to determine which
// attributes to insert.
func InitialSchema(namespace string) []*pb.SchemaUpdate {
	return initialSchemaInternal(namespace, false)
}

// CompleteInitialSchema returns all the schema updates regardless of the worker
// options. This is useful in situations where the worker options are not known
// in advance and it's better to create all the reserved predicates and remove
// them later than miss some of them. An example of such situation is during bulk
// loading.
func CompleteInitialSchema(namespace string) []*pb.SchemaUpdate {
	return initialSchemaInternal(namespace, true)
}

func initialSchemaInternal(namespace string, all bool) []*pb.SchemaUpdate {
	var initialSchema []*pb.SchemaUpdate

	initialSchema = append(initialSchema, &pb.SchemaUpdate{
		Predicate: x.NamespaceAttr(namespace, "dgraph.type"),
		ValueType: pb.Posting_STRING,
		Directive: pb.SchemaUpdate_INDEX,
		Tokenizer: []string{"exact"},
		List:      true,
	}, &pb.SchemaUpdate{
		Predicate: x.NamespaceAttr(namespace, "dgraph.graphql.schema"),
		ValueType: pb.Posting_STRING,
	})

	if all || x.WorkerConfig.AclEnabled {
		// propose the schema update for acl predicates
		initialSchema = append(initialSchema, []*pb.SchemaUpdate{
			{
				Predicate: x.NamespaceAttr(namespace, "dgraph.xid"),
				ValueType: pb.Posting_STRING,
				Directive: pb.SchemaUpdate_INDEX,
				Upsert:    true,
				Tokenizer: []string{"exact"},
			},
			{
				Predicate: x.NamespaceAttr(namespace, "dgraph.password"),
				ValueType: pb.Posting_PASSWORD,
			},
			{
				Predicate: x.NamespaceAttr(namespace, "dgraph.user.group"),
				Directive: pb.SchemaUpdate_REVERSE,
				ValueType: pb.Posting_UID,
				List:      true,
			},
			{
				Predicate: x.NamespaceAttr(namespace, "dgraph.acl.rule"),
				ValueType: pb.Posting_UID,
				List:      true,
			},
			{
				Predicate: x.NamespaceAttr(namespace, "dgraph.rule.predicate"),
				ValueType: pb.Posting_STRING,
				Directive: pb.SchemaUpdate_INDEX,
				Tokenizer: []string{"exact"},
				Upsert:    true, // Not really sure if this will work.
			},
			{
				Predicate: x.NamespaceAttr(namespace, "dgraph.rule.permission"),
				ValueType: pb.Posting_INT,
			},
		}...)
	}

	return initialSchema
}

// IsReservedPredicateChanged returns true if the initial update for the reserved
// predicate pred is different than the passed update.
func IsReservedPredicateChanged(pred string, namespace string, update *pb.SchemaUpdate) bool {
	// Return false for non-reserved predicates.
	if !x.IsReservedPredicate(x.ParseAttr(pred)) {
		return false
	}

	initialSchema := CompleteInitialSchema(namespace)
	for _, original := range initialSchema {
		if original.Predicate != pred {
			continue
		}
		return !proto.Equal(original, update)
	}
	return true
}

func reset() {
	pstate = new(state)
	pstate.init()
}<|MERGE_RESOLUTION|>--- conflicted
+++ resolved
@@ -435,20 +435,12 @@
 // types to insert.
 func InitialTypes(namespace string) []*pb.TypeUpdate {
 	var initialTypes []*pb.TypeUpdate
-<<<<<<< HEAD
-	initialTypes = append(initialTypes, &pb.TypeUpdate{
-		TypeName: x.NamespaceAttr(namespace, "dgraph.graphql"),
-		Fields: []*pb.SchemaUpdate{
-			{
-				Predicate: x.NamespaceAttr(namespace, "dgraph.graphql.schema"),
-				ValueType: pb.Posting_STRING,
-=======
 	initialTypes = append(initialTypes,
 		&pb.TypeUpdate{
-			TypeName: "dgraph.graphql",
+			TypeName: x.NamespaceAttr(namespace, "dgraph.graphql"),
 			Fields: []*pb.SchemaUpdate{
 				{
-					Predicate: "dgraph.graphql.schema",
+					Predicate: x.NamespaceAttr(namespace, "dgraph.graphql.schema"),
 					ValueType: pb.Posting_STRING,
 				},
 			},
@@ -458,32 +450,31 @@
 		// These type definitions are required for deleteUser and deleteGroup GraphQL API to work
 		// properly.
 		initialTypes = append(initialTypes, &pb.TypeUpdate{
-			TypeName: "User",
+			TypeName: x.NamespaceAttr(namespace, "User"),
 			Fields: []*pb.SchemaUpdate{
 				{
-					Predicate: "dgraph.xid",
+					Predicate: x.NamespaceAttr(namespace, "dgraph.xid"),
 					ValueType: pb.Posting_STRING,
 				},
 				{
-					Predicate: "dgraph.password",
+					Predicate: x.NamespaceAttr(namespace, "dgraph.password"),
 					ValueType: pb.Posting_PASSWORD,
 				},
 				{
-					Predicate: "dgraph.user.group",
+					Predicate: x.NamespaceAttr(namespace, "dgraph.user.group"),
 					ValueType: pb.Posting_UID,
 				},
->>>>>>> 1ac12d77
 			},
 		},
 			&pb.TypeUpdate{
-				TypeName: "Group",
+				TypeName: x.NamespaceAttr(namespace, "Group"),
 				Fields: []*pb.SchemaUpdate{
 					{
-						Predicate: "dgraph.xid",
+						Predicate: x.NamespaceAttr(namespace, "dgraph.xid"),
 						ValueType: pb.Posting_STRING,
 					},
 					{
-						Predicate: "dgraph.acl.rule",
+						Predicate: x.NamespaceAttr(namespace, "dgraph.acl.rule"),
 						ValueType: pb.Posting_UID,
 					},
 				},
