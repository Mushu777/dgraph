#######################
# Input Schema
#######################

type Post {
	content: String!
	author(filter: AuthorFilter): Author!
	genre: Genre
}

type Author {
	id: ID
	name: String
	posts(order: PostOrder, first: Int, offset: Int): [Post]
}

type Genre {
	name: String!
}

#######################
# Extended Definitions
#######################

scalar DateTime

enum DgraphIndex {
	int
	float
	bool
	hash
	exact
	term
	fulltext
	trigram
	regexp
	year
	month
	day
	hour
}

enum HTTPMethod {
	Get
	Post
}

input CustomHTTP {
	url: String!
	method: HTTPMethod!
	body: String!
	forwardHeaders: [String!]
}

input CustomGraphQL {
	query: String!
}

directive @hasInverse(field: String!) on FIELD_DEFINITION
directive @search(by: [DgraphIndex!]) on FIELD_DEFINITION
directive @dgraph(type: String, pred: String) on OBJECT | INTERFACE | FIELD_DEFINITION
directive @id on FIELD_DEFINITION
directive @secret(field: String!, pred: String) on OBJECT | INTERFACE
<<<<<<< HEAD
directive @custom(http: CustomHTTP, graphql: CustomGraphQL) on FIELD_DEFINITION
directive @not_dgraph on OBJECT
=======
directive @custom(http: CustomHTTP) on FIELD_DEFINITION
directive @remote on OBJECT | INTERFACE
>>>>>>> 10c8c15c

input IntFilter {
	eq: Int
	le: Int
	lt: Int
	ge: Int
	gt: Int
}

input FloatFilter {
	eq: Float
	le: Float
	lt: Float
	ge: Float
	gt: Float
}

input DateTimeFilter {
	eq: DateTime
	le: DateTime
	lt: DateTime
	ge: DateTime
	gt: DateTime
}

input StringTermFilter {
	allofterms: String
	anyofterms: String
}

input StringRegExpFilter {
	regexp: String
}

input StringFullTextFilter {
	alloftext: String
	anyoftext: String
}

input StringExactFilter {
	eq: String
	le: String
	lt: String
	ge: String
	gt: String
}

input StringHashFilter {
	eq: String
}

#######################
# Generated Types
#######################

type AddAuthorPayload {
	author(filter: AuthorFilter, order: AuthorOrder, first: Int, offset: Int): [Author]
	numUids: Int
}

type AddGenrePayload {
	genre(order: GenreOrder, first: Int, offset: Int): [Genre]
	numUids: Int
}

type AddPostPayload {
	post(order: PostOrder, first: Int, offset: Int): [Post]
	numUids: Int
}

type DeleteAuthorPayload {
	msg: String
	numUids: Int
}

type UpdateAuthorPayload {
	author(filter: AuthorFilter, order: AuthorOrder, first: Int, offset: Int): [Author]
	numUids: Int
}

#######################
# Generated Enums
#######################

enum AuthorOrderable {
	name
}

enum GenreOrderable {
	name
}

enum PostOrderable {
	content
}

#######################
# Generated Inputs
#######################

input AddAuthorInput {
	name: String
	posts: [PostRef]
}

input AddGenreInput {
	name: String!
}

input AddPostInput {
	content: String!
	author: AuthorRef!
	genre: GenreRef
}

input AuthorFilter {
	id: [ID!]
	not: AuthorFilter
}

input AuthorOrder {
	asc: AuthorOrderable
	desc: AuthorOrderable
	then: AuthorOrder
}

input AuthorPatch {
	name: String
	posts: [PostRef]
}

input AuthorRef {
	id: ID
	name: String
	posts: [PostRef]
}

input GenreOrder {
	asc: GenreOrderable
	desc: GenreOrderable
	then: GenreOrder
}

input GenreRef {
	name: String
}

input PostOrder {
	asc: PostOrderable
	desc: PostOrderable
	then: PostOrder
}

input PostRef {
	content: String
	author: AuthorRef
	genre: GenreRef
}

input UpdateAuthorInput {
	filter: AuthorFilter!
	set: AuthorPatch
	remove: AuthorPatch
}

#######################
# Generated Query
#######################

type Query {
	queryPost(order: PostOrder, first: Int, offset: Int): [Post]
	getAuthor(id: ID!): Author
	queryAuthor(filter: AuthorFilter, order: AuthorOrder, first: Int, offset: Int): [Author]
	queryGenre(order: GenreOrder, first: Int, offset: Int): [Genre]
}

#######################
# Generated Mutations
#######################

type Mutation {
	addPost(input: [AddPostInput!]!): AddPostPayload
	addAuthor(input: [AddAuthorInput!]!): AddAuthorPayload
	updateAuthor(input: UpdateAuthorInput!): UpdateAuthorPayload
	deleteAuthor(filter: AuthorFilter!): DeleteAuthorPayload
	addGenre(input: [AddGenreInput!]!): AddGenrePayload
}<|MERGE_RESOLUTION|>--- conflicted
+++ resolved
@@ -61,13 +61,9 @@
 directive @dgraph(type: String, pred: String) on OBJECT | INTERFACE | FIELD_DEFINITION
 directive @id on FIELD_DEFINITION
 directive @secret(field: String!, pred: String) on OBJECT | INTERFACE
-<<<<<<< HEAD
 directive @custom(http: CustomHTTP, graphql: CustomGraphQL) on FIELD_DEFINITION
-directive @not_dgraph on OBJECT
-=======
-directive @custom(http: CustomHTTP) on FIELD_DEFINITION
 directive @remote on OBJECT | INTERFACE
->>>>>>> 10c8c15c
+
 
 input IntFilter {
 	eq: Int
