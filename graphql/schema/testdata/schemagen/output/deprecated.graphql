#######################
# Input Schema
#######################

type Atype {
	iamDeprecated: String @deprecated
	soAmI: String! @deprecated(reason: "because")
}

#######################
# Extended Definitions
#######################

scalar DateTime

enum DgraphIndex {
	int
	float
	bool
	hash
	exact
	term
	fulltext
	trigram
	regexp
	year
	month
	day
	hour
}

<<<<<<< HEAD

=======
>>>>>>> 28d36491
input AuthRule {
	and: [AuthRule]
	or: [AuthRule]
	not: AuthRule
	rule: String
}

<<<<<<< HEAD

=======
>>>>>>> 28d36491
directive @hasInverse(field: String!) on FIELD_DEFINITION
directive @search(by: [DgraphIndex!]) on FIELD_DEFINITION
directive @dgraph(type: String, pred: String) on OBJECT | INTERFACE | FIELD_DEFINITION
directive @id on FIELD_DEFINITION
directive @secret(field: String!, pred: String) on OBJECT | INTERFACE
directive @auth(
	query: AuthRule, 
	add: AuthRule, 
	update: AuthRule, 
	delete:AuthRule) on OBJECT | FIELD_DEFINITION

directive @auth(query: AuthRule, add: AuthRule, update: AuthRule, delete:AuthRule) on OBJECT

input IntFilter {
	eq: Int
	le: Int
	lt: Int
	ge: Int
	gt: Int
}

input FloatFilter {
	eq: Float
	le: Float
	lt: Float
	ge: Float
	gt: Float
}

input DateTimeFilter {
	eq: DateTime
	le: DateTime
	lt: DateTime
	ge: DateTime
	gt: DateTime
}

input StringTermFilter {
	allofterms: String
	anyofterms: String
}

input StringRegExpFilter {
	regexp: String
}

input StringFullTextFilter {
	alloftext: String
	anyoftext: String
}

input StringExactFilter {
	eq: String
	le: String
	lt: String
	ge: String
	gt: String
}

input StringHashFilter {
	eq: String
}

#######################
# Generated Types
#######################

type AddAtypePayload {
	atype(order: AtypeOrder, first: Int, offset: Int): [Atype]
	numUids: Int
}

#######################
# Generated Enums
#######################

enum AtypeOrderable {
	iamDeprecated
	soAmI
}

#######################
# Generated Inputs
#######################

input AddAtypeInput {
	iamDeprecated: String
	soAmI: String!
}

input AtypeOrder {
	asc: AtypeOrderable
	desc: AtypeOrderable
	then: AtypeOrder
}

input AtypeRef {
	iamDeprecated: String
	soAmI: String
}

#######################
# Generated Query
#######################

type Query {
	queryAtype(order: AtypeOrder, first: Int, offset: Int): [Atype]
}

#######################
# Generated Mutations
#######################

type Mutation {
	addAtype(input: [AddAtypeInput!]!): AddAtypePayload
}<|MERGE_RESOLUTION|>--- conflicted
+++ resolved
@@ -1,162 +1,7 @@
-#######################
-# Input Schema
-#######################
-
-type Atype {
-	iamDeprecated: String @deprecated
-	soAmI: String! @deprecated(reason: "because")
-}
-
-#######################
-# Extended Definitions
-#######################
-
-scalar DateTime
-
-enum DgraphIndex {
-	int
-	float
-	bool
-	hash
-	exact
-	term
-	fulltext
-	trigram
-	regexp
-	year
-	month
-	day
-	hour
-}
-
-<<<<<<< HEAD
-
-=======
->>>>>>> 28d36491
-input AuthRule {
-	and: [AuthRule]
-	or: [AuthRule]
-	not: AuthRule
-	rule: String
-}
-
-<<<<<<< HEAD
-
-=======
->>>>>>> 28d36491
-directive @hasInverse(field: String!) on FIELD_DEFINITION
-directive @search(by: [DgraphIndex!]) on FIELD_DEFINITION
-directive @dgraph(type: String, pred: String) on OBJECT | INTERFACE | FIELD_DEFINITION
-directive @id on FIELD_DEFINITION
-directive @secret(field: String!, pred: String) on OBJECT | INTERFACE
-directive @auth(
-	query: AuthRule, 
-	add: AuthRule, 
-	update: AuthRule, 
-	delete:AuthRule) on OBJECT | FIELD_DEFINITION
-
-directive @auth(query: AuthRule, add: AuthRule, update: AuthRule, delete:AuthRule) on OBJECT
-
-input IntFilter {
-	eq: Int
-	le: Int
-	lt: Int
-	ge: Int
-	gt: Int
-}
-
-input FloatFilter {
-	eq: Float
-	le: Float
-	lt: Float
-	ge: Float
-	gt: Float
-}
-
-input DateTimeFilter {
-	eq: DateTime
-	le: DateTime
-	lt: DateTime
-	ge: DateTime
-	gt: DateTime
-}
-
-input StringTermFilter {
-	allofterms: String
-	anyofterms: String
-}
-
-input StringRegExpFilter {
-	regexp: String
-}
-
-input StringFullTextFilter {
-	alloftext: String
-	anyoftext: String
-}
-
-input StringExactFilter {
-	eq: String
-	le: String
-	lt: String
-	ge: String
-	gt: String
-}
-
-input StringHashFilter {
-	eq: String
-}
-
-#######################
-# Generated Types
-#######################
-
-type AddAtypePayload {
-	atype(order: AtypeOrder, first: Int, offset: Int): [Atype]
-	numUids: Int
-}
-
-#######################
-# Generated Enums
-#######################
-
-enum AtypeOrderable {
-	iamDeprecated
-	soAmI
-}
-
-#######################
-# Generated Inputs
-#######################
-
-input AddAtypeInput {
-	iamDeprecated: String
-	soAmI: String!
-}
-
-input AtypeOrder {
-	asc: AtypeOrderable
-	desc: AtypeOrderable
-	then: AtypeOrder
-}
-
-input AtypeRef {
-	iamDeprecated: String
-	soAmI: String
-}
-
-#######################
-# Generated Query
-#######################
-
-type Query {
-	queryAtype(order: AtypeOrder, first: Int, offset: Int): [Atype]
-}
-
-#######################
-# Generated Mutations
-#######################
-
-type Mutation {
-	addAtype(input: [AddAtypeInput!]!): AddAtypePayload
-}+--- FAIL: TestSchemaString (0.00s)
+    --- FAIL: TestSchemaString/deprecated.graphql (0.00s)
+        schemagen_test.go:84: 
+            	Error Trace:	schemagen_test.go:84
+            	Error:      	Received unexpected error:
+            	            	input:38: Cannot redeclare directive auth.
+            	Test:       	TestSchemaString/deprecated.graphql