{
  "schema": [
    {
      "predicate": "Animal.category",
      "type": "string",
      "index": true,
      "tokenizer": [
        "hash"
      ]
    },
    {
      "predicate": "Astronaut.id",
      "type": "string",
      "index": true,
      "tokenizer": [
        "hash"
      ],
      "upsert": true
    },
    {
      "predicate": "Astronaut.missions",
      "type": "uid",
      "list": true
    },
    {
      "predicate": "Author.country",
      "type": "uid"
    },
    {
      "predicate": "Author.dob",
      "type": "datetime",
      "index": true,
      "tokenizer": [
        "year"
      ]
    },
    {
      "predicate": "Author.name",
      "type": "string",
      "index": true,
      "tokenizer": [
        "hash",
        "trigram"
      ]
    },
    {
      "predicate": "Author.posts",
      "type": "uid",
      "list": true
    },
    {
      "predicate": "Author.qualification",
      "type": "string",
      "index": true,
      "tokenizer": [
        "hash",
        "trigram"
      ]
    },
    {
      "predicate": "Author.reputation",
      "type": "float",
      "index": true,
      "tokenizer": [
        "float"
      ]
    },
    {
      "predicate": "Book.bookId",
      "type": "int",
      "index": true,
      "tokenizer": [
        "int"
      ],
      "upsert": true
    },
    {
      "predicate": "Book.chapters",
      "type": "uid",
      "list": true
    },
    {
      "predicate": "Book.desc",
      "type": "string"
    },
    {
      "predicate": "Book.name",
      "type": "string"
    },
    {
      "predicate": "Category.name",
      "type": "string"
    },
    {
      "predicate": "Category.posts",
      "type": "uid",
      "list": true
    },
    {
      "predicate": "Chapter.book",
      "type": "uid"
    },
    {
      "predicate": "Chapter.chapterId",
      "type": "int",
      "index": true,
      "tokenizer": [
        "int"
      ],
      "upsert": true
    },
    {
      "predicate": "Chapter.name",
      "type": "string"
    },
    {
      "predicate": "Character.appearsIn",
      "type": "string",
      "index": true,
      "tokenizer": [
        "hash"
      ],
      "list": true
    },
    {
      "predicate": "Character.name",
      "type": "string",
      "index": true,
      "tokenizer": [
        "exact"
      ]
    },
    {
      "predicate": "Cheetah.speed",
      "type": "float"
    },
    {
      "predicate": "Comment1.id",
      "type": "string",
      "index": true,
      "tokenizer": [
        "hash"
      ],
      "upsert": true
    },
    {
      "predicate": "Comment1.replies",
      "type": "uid",
      "list": true
    },
    {
      "predicate": "Country.name",
      "type": "string",
      "index": true,
      "tokenizer": [
        "hash",
        "trigram"
      ]
    },
    {
      "predicate": "Country.states",
      "type": "uid",
      "list": true
    },
    {
      "predicate": "Dataset.id",
      "type": "string",
      "index": true,
      "tokenizer": [
        "hash"
      ],
      "upsert": true
    },
    {
      "predicate": "Dataset.name",
      "type": "string",
      "index": true,
      "tokenizer": [
        "hash"
      ]
    },
    {
      "predicate": "Dataset.owner",
      "type": "uid"
    },
    {
      "predicate": "Dataset.project",
      "type": "uid"
    },
    {
      "predicate": "District.id",
      "type": "string",
      "index": true,
      "tokenizer": [
        "hash"
      ],
      "upsert": true
    },
    {
      "predicate": "District.name",
      "type": "string"
    },
    {
      "predicate": "Dog.breed",
      "type": "string",
      "index": true,
      "tokenizer": [
        "term"
      ]
    },
    {
      "predicate": "Droid.primaryFunction",
      "type": "string"
    },
    {
      "predicate": "Employee.ename",
      "type": "string"
    },
    {
      "predicate": "Home.address",
      "type": "string"
    },
    {
      "predicate": "Home.favouriteMember",
      "type": "uid"
    },
    {
      "predicate": "Home.members",
      "type": "uid",
      "list": true
    },
    {
      "predicate": "Hotel.area",
      "type": "geo",
      "index": true,
      "tokenizer": [
        "geo"
      ]
    },
    {
      "predicate": "Hotel.branches",
      "type": "geo",
      "index": true,
      "tokenizer": [
        "geo"
      ]
    },
    {
      "predicate": "Hotel.location",
      "type": "geo",
      "index": true,
      "tokenizer": [
        "geo"
      ]
    },
    {
      "predicate": "Hotel.name",
      "type": "string",
      "index": true,
      "tokenizer": [
        "exact"
      ]
    },
    {
      "predicate": "Human.starships",
      "type": "uid",
      "list": true
    },
    {
      "predicate": "Human.totalCredits",
      "type": "float"
    },
    {
      "predicate": "Mission.crew",
      "type": "uid",
      "list": true
    },
    {
      "predicate": "Mission.designation",
      "type": "string"
    },
    {
      "predicate": "Mission.endDate",
      "type": "string"
    },
    {
      "predicate": "Mission.id",
      "type": "string",
      "index": true,
      "tokenizer": [
        "hash"
      ],
      "upsert": true
    },
    {
      "predicate": "Mission.spaceShip",
      "type": "uid",
      "list": true
    },
    {
      "predicate": "Mission.startDate",
      "type": "string"
    },
    {
      "predicate": "Movie.director",
      "type": "uid",
      "list": true
    },
    {
      "predicate": "Movie.name",
      "type": "string"
    },
    {
      "predicate": "MovieDirector.directed",
      "type": "uid",
      "list": true
    },
    {
      "predicate": "MovieDirector.name",
      "type": "string"
    },
    {
      "predicate": "Owner.password",
      "type": "string"
    },
    {
      "predicate": "Owner.projects",
      "type": "uid",
      "list": true
    },
    {
      "predicate": "Owner.username",
      "type": "string",
      "index": true,
      "tokenizer": [
        "hash"
      ],
      "upsert": true
    },
    {
      "predicate": "Parrot.repeatsWords",
      "type": "string",
      "list": true
    },
    {
      "predicate": "People.name",
      "type": "string"
    },
    {
      "predicate": "People.xid",
      "type": "string",
      "index": true,
      "tokenizer": [
        "hash"
      ],
      "upsert": true
    },
    {
      "predicate": "Person.name",
      "type": "string"
    },
    {
      "predicate": "Person1.friends",
      "type": "uid",
      "list": true
    },
    {
      "predicate": "Person1.name",
      "type": "string"
    },
    {
      "predicate": "Plant.breed",
      "type": "string"
    },
    {
      "predicate": "Post.author",
      "type": "uid"
    },
    {
      "predicate": "Post.category",
      "type": "uid"
    },
    {
      "predicate": "Post.isPublished",
      "type": "bool",
      "index": true,
      "tokenizer": [
        "bool"
      ]
    },
    {
      "predicate": "Post.numLikes",
      "type": "int",
      "index": true,
      "tokenizer": [
        "int"
      ]
    },
    {
      "predicate": "Post.numViews",
      "type": "int",
      "index": true,
      "tokenizer": [
        "int"
      ]
    },
    {
      "predicate": "Post.postType",
      "type": "string",
      "index": true,
      "tokenizer": [
        "hash",
        "trigram"
      ]
    },
    {
      "predicate": "Post.tags",
      "type": "string",
      "index": true,
      "tokenizer": [
        "exact"
      ],
      "list": true
    },
    {
      "predicate": "Post.text",
      "type": "string",
      "index": true,
      "tokenizer": [
        "fulltext"
      ]
    },
    {
      "predicate": "Post.title",
      "type": "string",
      "index": true,
      "tokenizer": [
        "fulltext",
        "term"
      ]
    },
    {
      "predicate": "Post.topic",
      "type": "string",
      "index": true,
      "tokenizer": [
        "exact"
      ]
    },
    {
      "predicate": "Post1.comments",
      "type": "uid",
      "list": true
    },
    {
      "predicate": "Post1.id",
      "type": "string",
      "index": true,
      "tokenizer": [
        "hash"
      ],
      "upsert": true
    },
    {
      "predicate": "Project.datasets",
      "type": "uid",
      "list": true
    },
    {
      "predicate": "Project.id",
      "type": "string",
      "index": true,
      "tokenizer": [
        "hash"
      ],
      "upsert": true
    },
    {
      "predicate": "Project.name",
      "type": "string",
      "index": true,
      "tokenizer": [
        "hash"
      ]
    },
    {
      "predicate": "Project.owner",
      "type": "uid"
    },
    {
      "predicate": "Region.district",
      "type": "uid"
    },
    {
      "predicate": "Region.id",
      "type": "string",
      "index": true,
      "tokenizer": [
        "hash"
      ],
      "upsert": true
    },
    {
      "predicate": "Region.name",
      "type": "string"
    },
    {
      "predicate": "Section.chapterId",
      "type": "int",
      "index": true,
      "tokenizer": [
        "int"
      ]
    },
    {
      "predicate": "Section.name",
      "type": "string"
    },
    {
      "predicate": "Section.sectionId",
      "type": "float",
      "index": true,
      "tokenizer": [
        "float"
      ],
      "upsert": true
    },
    {
      "predicate": "SpaceShip.id",
      "type": "string",
      "index": true,
      "tokenizer": [
        "hash"
      ],
      "upsert": true
    },
    {
      "predicate": "SpaceShip.missions",
      "type": "uid",
      "list": true
    },
    {
      "predicate": "Starship.length",
      "type": "float"
    },
    {
      "predicate": "Starship.name",
      "type": "string",
      "index": true,
      "tokenizer": [
        "term"
      ]
    },
    {
      "predicate": "State.capital",
      "type": "string"
    },
    {
      "predicate": "State.country",
      "type": "uid"
    },
    {
      "predicate": "State.name",
      "type": "string"
    },
    {
      "predicate": "State.region",
      "type": "uid"
    },
    {
      "predicate": "State.xcode",
      "type": "string",
      "index": true,
      "tokenizer": [
        "hash",
        "trigram"
      ],
      "upsert": true
    },
    {
      "predicate": "Student.taughtBy",
      "type": "uid",
      "list": true
    },
    {
      "predicate": "Teacher.subject",
      "type": "string"
    },
    {
      "predicate": "Teacher.teaches",
      "type": "uid",
      "list": true
    },
    {
      "predicate": "Thing.name",
      "type": "string"
    },
    {
      "predicate": "ThingOne.color",
      "type": "string"
    },
    {
      "predicate": "ThingOne.usedBy",
      "type": "string"
    },
    {
      "predicate": "ThingTwo.color",
      "type": "string"
    },
    {
      "predicate": "ThingTwo.owner",
      "type": "string"
    },
    {
      "predicate": "University.name",
      "type": "string"
    },
    {
      "predicate": "University.numStudents",
      "type": "int"
    },
    {
      "predicate": "User.name",
      "type": "string",
      "index": true,
      "tokenizer": [
        "hash"
      ],
      "upsert": true
    },
    {
      "predicate": "User.password",
      "type": "password"
    },
    {
      "predicate": "Zoo.animals",
      "type": "uid",
      "list": true
    },
    {
      "predicate": "Zoo.city",
      "type": "string"
    },
    {
      "predicate": "dgraph.cors",
      "type": "string",
      "index": true,
      "tokenizer": [
        "exact"
      ],
      "list": true,
      "upsert": true
    },
    {
      "predicate": "dgraph.drop.op",
      "type": "string"
    },
    {
      "predicate": "dgraph.graphql.p_query",
      "type": "string"
    },
    {
      "predicate": "dgraph.graphql.p_sha256hash",
      "type": "string",
      "index": true,
      "tokenizer": [
        "exact"
      ]
    },
    {
      "predicate": "dgraph.graphql.schema",
      "type": "string"
    },
    {
      "predicate": "dgraph.graphql.schema_created_at",
      "type": "datetime"
    },
    {
      "predicate": "dgraph.graphql.schema_history",
      "type": "string"
    },
    {
      "predicate": "dgraph.graphql.xid",
      "type": "string",
      "index": true,
      "tokenizer": [
        "exact"
      ],
      "upsert": true
    },
    {
      "predicate": "dgraph.type",
      "type": "string",
      "index": true,
      "tokenizer": [
        "exact"
      ],
      "list": true
    },
    {
      "predicate": "post1.commentsByMonth",
      "type": "int",
      "list": true
    },
    {
      "predicate": "post1.likesByMonth",
      "type": "int",
      "list": true
    },
    {
      "predicate": "post1.numLikes",
      "type": "int",
      "index": true,
      "tokenizer": [
        "int"
      ]
    },
    {
      "predicate": "post1.title",
      "type": "string",
      "index": true,
      "tokenizer": [
        "hash",
        "trigram"
      ],
      "upsert": true
    }
  ],
  "types": [
    {
      "fields": [
        {
          "name": "Animal.category"
        }
      ],
      "name": "Animal"
    },
    {
      "fields": [
        {
          "name": "Astronaut.id"
        },
        {
          "name": "Astronaut.missions"
        }
      ],
      "name": "Astronaut"
    },
    {
      "fields": [
        {
          "name": "Author.name"
        },
        {
          "name": "Author.dob"
        },
        {
          "name": "Author.reputation"
        },
        {
          "name": "Author.qualification"
        },
        {
          "name": "Author.country"
        },
        {
          "name": "Author.posts"
        }
      ],
      "name": "Author"
    },
    {
      "fields": [
        {
          "name": "Book.bookId"
        },
        {
          "name": "Book.name"
        },
        {
          "name": "Book.desc"
        },
        {
          "name": "Book.chapters"
        }
      ],
      "name": "Book"
    },
    {
      "fields": [
        {
          "name": "Category.name"
        },
        {
          "name": "Category.posts"
        }
      ],
      "name": "Category"
    },
    {
      "fields": [
        {
          "name": "Chapter.chapterId"
        },
        {
          "name": "Chapter.name"
        },
        {
          "name": "Chapter.book"
        }
      ],
      "name": "Chapter"
    },
    {
      "fields": [
        {
          "name": "Character.name"
        },
        {
          "name": "Character.appearsIn"
        }
      ],
      "name": "Character"
    },
    {
      "fields": [
        {
          "name": "Animal.category"
        },
        {
          "name": "Cheetah.speed"
        }
      ],
      "name": "Cheetah"
    },
    {
      "fields": [
        {
          "name": "Comment1.id"
        },
        {
          "name": "Comment1.replies"
        }
      ],
      "name": "Comment1"
    },
    {
      "fields": [
        {
          "name": "Country.name"
        },
        {
          "name": "Country.states"
        }
      ],
      "name": "Country"
    },
    {
      "fields": [
        {
          "name": "Dataset.id"
        },
        {
          "name": "Dataset.owner"
        },
        {
          "name": "Dataset.project"
        },
        {
          "name": "Dataset.name"
        }
      ],
      "name": "Dataset"
    },
    {
      "fields": [
        {
          "name": "District.id"
        },
        {
          "name": "District.name"
        }
      ],
      "name": "District"
    },
    {
      "fields": [
        {
          "name": "Animal.category"
        },
        {
          "name": "Dog.breed"
        }
      ],
      "name": "Dog"
    },
    {
      "fields": [
        {
          "name": "Character.name"
        },
        {
<<<<<<< HEAD
            "predicate": "Worker.name",
            "type": "string"
        },
        {
            "index": true,
            "predicate": "Worker.emp_Id",
            "tokenizer": [
                "hash"
            ],
            "type": "string",
            "upsert": true
        },
        {
            "index": true,
            "predicate": "Worker.reg_No",
            "tokenizer": [
                "hash"
            ],
            "type": "string",
            "upsert": true
        },
        {
            "predicate": "Movie.name",
            "type": "string"
=======
          "name": "Character.appearsIn"
>>>>>>> 15bbec3a
        },
        {
          "name": "Droid.primaryFunction"
        }
      ],
      "name": "Droid"
    },
    {
      "fields": [
        {
          "name": "Employee.ename"
        }
      ],
      "name": "Employee"
    },
    {
      "fields": [
        {
          "name": "Home.address"
        },
        {
          "name": "Home.members"
        },
        {
          "name": "Home.favouriteMember"
        }
      ],
      "name": "Home"
    },
    {
      "fields": [
        {
          "name": "Hotel.name"
        },
        {
          "name": "Hotel.location"
        },
        {
          "name": "Hotel.area"
        },
        {
          "name": "Hotel.branches"
        }
      ],
      "name": "Hotel"
    },
    {
      "fields": [
        {
          "name": "Character.name"
        },
        {
          "name": "Character.appearsIn"
        },
        {
          "name": "Employee.ename"
        },
        {
          "name": "Human.starships"
        },
        {
          "name": "Human.totalCredits"
        }
      ],
      "name": "Human"
    },
    {
      "fields": [
        {
          "name": "Mission.id"
        },
        {
          "name": "Mission.crew"
        },
        {
          "name": "Mission.spaceShip"
        },
        {
          "name": "Mission.designation"
        },
        {
          "name": "Mission.startDate"
        },
        {
          "name": "Mission.endDate"
        }
      ],
      "name": "Mission"
    },
    {
      "fields": [
        {
          "name": "Movie.name"
        },
        {
          "name": "Movie.director"
        }
      ],
      "name": "Movie"
    },
    {
      "fields": [
        {
          "name": "MovieDirector.name"
        },
        {
          "name": "MovieDirector.directed"
        }
      ],
      "name": "MovieDirector"
    },
    {
      "fields": [
        {
          "name": "Owner.username"
        },
        {
          "name": "Owner.password"
        },
        {
          "name": "Owner.projects"
        }
      ],
      "name": "Owner"
    },
    {
      "fields": [
        {
          "name": "Animal.category"
        },
        {
          "name": "Parrot.repeatsWords"
        }
      ],
      "name": "Parrot"
    },
    {
      "fields": [
        {
          "name": "People.xid"
        },
        {
          "name": "People.name"
        }
      ],
      "name": "People"
    },
    {
      "fields": [
        {
          "name": "Person.name"
        }
      ],
      "name": "Person"
    },
    {
      "fields": [
        {
          "name": "Person1.name"
        },
        {
          "name": "Person1.friends"
        }
      ],
      "name": "Person1"
    },
    {
      "fields": [
        {
          "name": "Plant.breed"
        }
      ],
      "name": "Plant"
    },
    {
      "fields": [
        {
          "name": "Post.title"
        },
        {
          "name": "Post.text"
        },
        {
          "name": "Post.tags"
        },
        {
          "name": "Post.topic"
        },
        {
          "name": "Post.numLikes"
        },
        {
          "name": "Post.numViews"
        },
        {
          "name": "Post.isPublished"
        },
        {
          "name": "Post.postType"
        },
        {
          "name": "Post.author"
        },
        {
          "name": "Post.category"
        }
      ],
      "name": "Post"
    },
    {
      "fields": [
        {
          "name": "Post1.id"
        },
        {
          "name": "Post1.comments"
        }
      ],
      "name": "Post1"
    },
    {
      "fields": [
        {
          "name": "Project.id"
        },
        {
          "name": "Project.owner"
        },
        {
          "name": "Project.name"
        },
        {
          "name": "Project.datasets"
        }
      ],
      "name": "Project"
    },
    {
      "fields": [
        {
          "name": "Region.id"
        },
        {
          "name": "Region.name"
        },
        {
          "name": "Region.district"
        }
      ],
      "name": "Region"
    },
    {
      "fields": [
        {
          "name": "Section.sectionId"
        },
        {
          "name": "Section.name"
        },
        {
          "name": "Section.chapterId"
        }
      ],
      "name": "Section"
    },
    {
      "fields": [
        {
          "name": "SpaceShip.id"
        },
        {
          "name": "SpaceShip.missions"
        }
      ],
      "name": "SpaceShip"
    },
    {
      "fields": [
        {
          "name": "Starship.name"
        },
        {
          "name": "Starship.length"
        }
      ],
      "name": "Starship"
    },
    {
      "fields": [
        {
          "name": "State.xcode"
        },
        {
          "name": "State.name"
        },
        {
          "name": "State.capital"
        },
        {
          "name": "State.region"
        },
        {
          "name": "State.country"
        }
      ],
      "name": "State"
    },
    {
      "fields": [
        {
          "name": "People.xid"
        },
        {
          "name": "People.name"
        },
        {
          "name": "Student.taughtBy"
        }
      ],
      "name": "Student"
    },
    {
      "fields": [
        {
          "name": "People.xid"
        },
        {
          "name": "People.name"
        },
        {
          "name": "Teacher.subject"
        },
        {
          "name": "Teacher.teaches"
        }
      ],
      "name": "Teacher"
    },
    {
      "fields": [
        {
          "name": "Thing.name"
        }
      ],
      "name": "Thing"
    },
    {
      "fields": [
        {
          "name": "Thing.name"
        },
        {
          "name": "ThingOne.color"
        },
        {
          "name": "ThingOne.usedBy"
        }
      ],
      "name": "ThingOne"
    },
    {
      "fields": [
        {
          "name": "Thing.name"
        },
        {
          "name": "ThingTwo.color"
        },
        {
          "name": "ThingTwo.owner"
        }
      ],
      "name": "ThingTwo"
    },
    {
      "fields": [
        {
          "name": "University.name"
        },
        {
          "name": "University.numStudents"
        }
      ],
      "name": "University"
    },
    {
      "fields": [
        {
          "name": "User.name"
        },
        {
          "name": "User.password"
        }
      ],
      "name": "User"
    },
    {
      "fields": [
        {
          "name": "Zoo.animals"
        },
        {
          "name": "Zoo.city"
        }
      ],
      "name": "Zoo"
    },
    {
      "fields": [
        {
          "name": "dgraph.graphql.schema"
        },
        {
          "name": "dgraph.graphql.xid"
        }
      ],
      "name": "dgraph.graphql"
    },
    {
      "fields": [
        {
          "name": "dgraph.graphql.schema_history"
        },
        {
          "name": "dgraph.graphql.schema_created_at"
        }
      ],
      "name": "dgraph.graphql.history"
    },
    {
      "fields": [
        {
          "name": "dgraph.graphql.p_query"
        },
        {
          "name": "dgraph.graphql.p_sha256hash"
        }
      ],
      "name": "dgraph.graphql.persisted_query"
    },
    {
      "fields": [
        {
          "name": "dgraph.cors"
        }
      ],
      "name": "dgraph.type.cors"
    },
    {
      "fields": [
        {
          "name": "post1.title"
        },
        {
          "name": "post1.numLikes"
        },
        {
          "name": "post1.commentsByMonth"
        },
        {
<<<<<<< HEAD
            "index": true,
            "predicate": "Section.chapterId",
            "tokenizer": [
                "int"
            ],
            "type": "int"
        }
    ],
    "types": [
        {
            "fields": [
                {
                    "name": "Animal.category"
                }
            ],
            "name": "Animal"
        },
        {
            "fields": [
                {
                    "name": "Author.name"
                },
                {
                    "name": "Author.dob"
                },
                {
                    "name": "Author.reputation"
                },
                {
                    "name": "Author.country"
                },
                {
                    "name": "Author.posts"
                },
                {
                    "name": "Author.qualification"
                }
            ],
            "name": "Author"
        },
        {
            "fields": [
                {
                    "name": "Category.name"
                },
                {
                    "name": "Category.posts"
                }
            ],
            "name": "Category"
        },
        {
            "fields": [
                {
                    "name": "Character.name"
                },
                {
                    "name": "Character.appearsIn"
                }
            ],
            "name": "Character"
        },
        {
            "fields": [
                {
                    "name": "Animal.category"
                },
                {
                    "name": "Cheetah.speed"
                }
            ],
            "name": "Cheetah"
        },
        {
            "fields": [
                {
                    "name": "Worker.emp_Id"
                },
                {
                    "name": "Worker.reg_No"
                },
                {
                    "name": "Worker.name"
                }
            ],
            "name": "Worker"
        },
        {
            "fields": [
                {
                    "name": "Comment1.id"
                },
                {
                    "name": "Comment1.replies"
                }
            ],
            "name": "Comment1"
        },
        {
            "fields": [
                {
                    "name": "Country.name"
                },
                {
                    "name": "Country.states"
                }
            ],
            "name": "Country"
        },
        {
            "fields": [
                {
                    "name": "Animal.category"
                },
                {
                    "name": "Dog.breed"
                }
            ],
            "name": "Dog"
        },
        {
            "fields": [
                {
                    "name": "Character.name"
                },
                {
                    "name": "Character.appearsIn"
                },
                {
                    "name": "Droid.primaryFunction"
                }
            ],
            "name": "Droid"
        },
        {
            "fields": [
                {
                    "name": "Employee.ename"
                }
            ],
            "name": "Employee"
        },
        {
            "fields": [
                {
                    "name": "Home.address"
                },
                {
                    "name": "Home.members"
                },
                {
                    "name": "Home.favouriteMember"
                }
            ],
            "name": "Home"
        },
        {
            "fields": [
                {
                    "name": "Hotel.name"
                },
                {
                    "name": "Hotel.location"
                },
                {
                    "name": "Hotel.area"
                },
                {
                    "name": "Hotel.branches"
                }
            ],
            "name": "Hotel"
        },
        {
            "fields": [
                {
                    "name": "Employee.ename"
                },
                {
                    "name": "Character.name"
                },
                {
                    "name": "Character.appearsIn"
                },
                {
                    "name": "Human.starships"
                },
                {
                    "name": "Human.totalCredits"
                }
            ],
            "name": "Human"
        },
        {
            "fields": [
                {
                    "name": "Movie.name"
                },
                {
                    "name": "Movie.director"
                }
            ],
            "name": "Movie"
        },
        {
            "fields": [
                {
                    "name": "MovieDirector.name"
                },
                {
                    "name": "MovieDirector.directed"
                }
            ],
            "name": "MovieDirector"
        },
        {
            "fields": [
                {
                    "name": "Animal.category"
                },
                {
                    "name": "Parrot.repeatsWords"
                }
            ],
            "name": "Parrot"
        },
        {
            "fields": [
                {
                    "name": "Book.name"
                },
                {
                    "name": "Book.desc"
                },
                {
                    "name": "Book.bookId"
                }
            ],
            "name": "Book"
        },
        {
            "fields": [
                {
                    "name": "Chapter.name"
                },
                {
                    "name": "Chapter.bookId"
                },
                {
                    "name": "Chapter.chapterId"
                }
            ],
            "name": "Chapter"
        },
        {
            "fields": [
                {
                    "name": "Section.sectionId"
                },
                {
                    "name": "Section.chapterId"
                },
                {
                    "name": "Section.name"
                }
            ],
            "name": "Section"
        },
        {
            "fields": [
                {
                    "name": "People.xid"
                },
                {
                    "name": "People.name"
                }
            ],
            "name": "People"
        },
        {
            "fields": [
                {
                    "name": "Person.name"
                }
            ],
            "name": "Person"
        },
        {
            "fields": [
                {
                    "name": "Person1.name"
                },
                {
                    "name": "Person1.friends"
                }
            ],
            "name": "Person1"
        },
        {
            "fields": [
                {
                    "name": "Plant.breed"
                }
            ],
            "name": "Plant"
        },
        {
            "fields": [
                {
                    "name": "Post.title"
                },
                {
                    "name": "Post.text"
                },
                {
                    "name": "Post.tags"
                },
                {
                    "name": "Post.topic"
                },
                {
                    "name": "Post.numLikes"
                },
                {
                    "name": "Post.numViews"
                },
                {
                    "name": "Post.isPublished"
                },
                {
                    "name": "Post.postType"
                },
                {
                    "name": "Post.author"
                },
                {
                    "name": "Post.category"
                }
            ],
            "name": "Post"
        },
        {
            "fields": [
                {
                    "name": "Post1.id"
                },
                {
                    "name": "Post1.comments"
                }
            ],
            "name": "Post1"
        },
        {
            "fields": [
                {
                    "name": "Starship.name"
                },
                {
                    "name": "Starship.length"
                }
            ],
            "name": "Starship"
        },
        {
            "fields": [
                {
                    "name": "State.xcode"
                },
                {
                    "name": "State.name"
                },
                {
                    "name": "State.capital"
                },
                {
                    "name": "State.country"
                }
            ],
            "name": "State"
        },
        {
            "fields": [
                {
                    "name": "People.xid"
                },
                {
                    "name": "People.name"
                },
                {
                    "name": "Student.taughtBy"
                }
            ],
            "name": "Student"
        },
        {
            "fields": [
                {
                    "name": "People.xid"
                },
                {
                    "name": "People.name"
                },
                {
                    "name": "Teacher.subject"
                },
                {
                    "name": "Teacher.teaches"
                }
            ],
            "name": "Teacher"
        },
        {
            "fields": [
                {
                    "name": "Thing.name"
                }
            ],
            "name": "Thing"
        },
        {
            "fields": [
                {
                    "name": "Thing.name"
                },
                {
                    "name": "ThingOne.color"
                },
                {
                    "name": "ThingOne.usedBy"
                }
            ],
            "name": "ThingOne"
        },
        {
            "fields": [
                {
                    "name": "Thing.name"
                },
                {
                    "name": "ThingTwo.color"
                },
                {
                    "name": "ThingTwo.owner"
                }
            ],
            "name": "ThingTwo"
        },
        {
            "fields": [
                {
                    "name": "University.name"
                },
                {
                    "name": "University.numStudents"
                }
            ],
            "name": "University"
        },
        {
            "fields": [
                {
                    "name": "User.name"
                },
                {
                    "name": "User.password"
                }
            ],
            "name": "User"
        },
        {
            "fields": [
                {
                    "name": "Zoo.animals"
                },
                {
                    "name": "Zoo.city"
                }
            ],
            "name": "Zoo"
        },
        {
            "fields": [
                {
                    "name": "dgraph.graphql.schema"
                },
                {
                    "name": "dgraph.graphql.xid"
                }
            ],
            "name": "dgraph.graphql"
        },
        {
            "fields": [
                {
                    "name": "dgraph.graphql.schema_history"
                },
                {
                    "name": "dgraph.graphql.schema_created_at"
                }
            ],
            "name": "dgraph.graphql.history"
        },
        {
            "fields": [
                {
                    "name": "dgraph.graphql.p_query"
                },
                {
                    "name": "dgraph.graphql.p_sha256hash"
                }
            ],
            "name": "dgraph.graphql.persisted_query"
        },
        {
            "fields": [
                {
                    "name": "post1.title"
                },
                {
                    "name": "post1.numLikes"
                },
                {
                    "name": "post1.commentsByMonth"
                },
                {
                    "name": "post1.likesByMonth"
                }
            ],
            "name": "post1"
=======
          "name": "post1.likesByMonth"
>>>>>>> 15bbec3a
        }
      ],
      "name": "post1"
    }
  ]
}<|MERGE_RESOLUTION|>--- conflicted
+++ resolved
@@ -307,601 +307,7 @@
       "list": true
     },
     {
-      "predicate": "Movie.name",
-      "type": "string"
-    },
-    {
-      "predicate": "MovieDirector.directed",
-      "type": "uid",
-      "list": true
-    },
-    {
-      "predicate": "MovieDirector.name",
-      "type": "string"
-    },
-    {
-      "predicate": "Owner.password",
-      "type": "string"
-    },
-    {
-      "predicate": "Owner.projects",
-      "type": "uid",
-      "list": true
-    },
-    {
-      "predicate": "Owner.username",
-      "type": "string",
-      "index": true,
-      "tokenizer": [
-        "hash"
-      ],
-      "upsert": true
-    },
-    {
-      "predicate": "Parrot.repeatsWords",
-      "type": "string",
-      "list": true
-    },
-    {
-      "predicate": "People.name",
-      "type": "string"
-    },
-    {
-      "predicate": "People.xid",
-      "type": "string",
-      "index": true,
-      "tokenizer": [
-        "hash"
-      ],
-      "upsert": true
-    },
-    {
-      "predicate": "Person.name",
-      "type": "string"
-    },
-    {
-      "predicate": "Person1.friends",
-      "type": "uid",
-      "list": true
-    },
-    {
-      "predicate": "Person1.name",
-      "type": "string"
-    },
-    {
-      "predicate": "Plant.breed",
-      "type": "string"
-    },
-    {
-      "predicate": "Post.author",
-      "type": "uid"
-    },
-    {
-      "predicate": "Post.category",
-      "type": "uid"
-    },
-    {
-      "predicate": "Post.isPublished",
-      "type": "bool",
-      "index": true,
-      "tokenizer": [
-        "bool"
-      ]
-    },
-    {
-      "predicate": "Post.numLikes",
-      "type": "int",
-      "index": true,
-      "tokenizer": [
-        "int"
-      ]
-    },
-    {
-      "predicate": "Post.numViews",
-      "type": "int",
-      "index": true,
-      "tokenizer": [
-        "int"
-      ]
-    },
-    {
-      "predicate": "Post.postType",
-      "type": "string",
-      "index": true,
-      "tokenizer": [
-        "hash",
-        "trigram"
-      ]
-    },
-    {
-      "predicate": "Post.tags",
-      "type": "string",
-      "index": true,
-      "tokenizer": [
-        "exact"
-      ],
-      "list": true
-    },
-    {
-      "predicate": "Post.text",
-      "type": "string",
-      "index": true,
-      "tokenizer": [
-        "fulltext"
-      ]
-    },
-    {
-      "predicate": "Post.title",
-      "type": "string",
-      "index": true,
-      "tokenizer": [
-        "fulltext",
-        "term"
-      ]
-    },
-    {
-      "predicate": "Post.topic",
-      "type": "string",
-      "index": true,
-      "tokenizer": [
-        "exact"
-      ]
-    },
-    {
-      "predicate": "Post1.comments",
-      "type": "uid",
-      "list": true
-    },
-    {
-      "predicate": "Post1.id",
-      "type": "string",
-      "index": true,
-      "tokenizer": [
-        "hash"
-      ],
-      "upsert": true
-    },
-    {
-      "predicate": "Project.datasets",
-      "type": "uid",
-      "list": true
-    },
-    {
-      "predicate": "Project.id",
-      "type": "string",
-      "index": true,
-      "tokenizer": [
-        "hash"
-      ],
-      "upsert": true
-    },
-    {
-      "predicate": "Project.name",
-      "type": "string",
-      "index": true,
-      "tokenizer": [
-        "hash"
-      ]
-    },
-    {
-      "predicate": "Project.owner",
-      "type": "uid"
-    },
-    {
-      "predicate": "Region.district",
-      "type": "uid"
-    },
-    {
-      "predicate": "Region.id",
-      "type": "string",
-      "index": true,
-      "tokenizer": [
-        "hash"
-      ],
-      "upsert": true
-    },
-    {
-      "predicate": "Region.name",
-      "type": "string"
-    },
-    {
-      "predicate": "Section.chapterId",
-      "type": "int",
-      "index": true,
-      "tokenizer": [
-        "int"
-      ]
-    },
-    {
-      "predicate": "Section.name",
-      "type": "string"
-    },
-    {
-      "predicate": "Section.sectionId",
-      "type": "float",
-      "index": true,
-      "tokenizer": [
-        "float"
-      ],
-      "upsert": true
-    },
-    {
-      "predicate": "SpaceShip.id",
-      "type": "string",
-      "index": true,
-      "tokenizer": [
-        "hash"
-      ],
-      "upsert": true
-    },
-    {
-      "predicate": "SpaceShip.missions",
-      "type": "uid",
-      "list": true
-    },
-    {
-      "predicate": "Starship.length",
-      "type": "float"
-    },
-    {
-      "predicate": "Starship.name",
-      "type": "string",
-      "index": true,
-      "tokenizer": [
-        "term"
-      ]
-    },
-    {
-      "predicate": "State.capital",
-      "type": "string"
-    },
-    {
-      "predicate": "State.country",
-      "type": "uid"
-    },
-    {
-      "predicate": "State.name",
-      "type": "string"
-    },
-    {
-      "predicate": "State.region",
-      "type": "uid"
-    },
-    {
-      "predicate": "State.xcode",
-      "type": "string",
-      "index": true,
-      "tokenizer": [
-        "hash",
-        "trigram"
-      ],
-      "upsert": true
-    },
-    {
-      "predicate": "Student.taughtBy",
-      "type": "uid",
-      "list": true
-    },
-    {
-      "predicate": "Teacher.subject",
-      "type": "string"
-    },
-    {
-      "predicate": "Teacher.teaches",
-      "type": "uid",
-      "list": true
-    },
-    {
-      "predicate": "Thing.name",
-      "type": "string"
-    },
-    {
-      "predicate": "ThingOne.color",
-      "type": "string"
-    },
-    {
-      "predicate": "ThingOne.usedBy",
-      "type": "string"
-    },
-    {
-      "predicate": "ThingTwo.color",
-      "type": "string"
-    },
-    {
-      "predicate": "ThingTwo.owner",
-      "type": "string"
-    },
-    {
-      "predicate": "University.name",
-      "type": "string"
-    },
-    {
-      "predicate": "University.numStudents",
-      "type": "int"
-    },
-    {
-      "predicate": "User.name",
-      "type": "string",
-      "index": true,
-      "tokenizer": [
-        "hash"
-      ],
-      "upsert": true
-    },
-    {
-      "predicate": "User.password",
-      "type": "password"
-    },
-    {
-      "predicate": "Zoo.animals",
-      "type": "uid",
-      "list": true
-    },
-    {
-      "predicate": "Zoo.city",
-      "type": "string"
-    },
-    {
-      "predicate": "dgraph.cors",
-      "type": "string",
-      "index": true,
-      "tokenizer": [
-        "exact"
-      ],
-      "list": true,
-      "upsert": true
-    },
-    {
-      "predicate": "dgraph.drop.op",
-      "type": "string"
-    },
-    {
-      "predicate": "dgraph.graphql.p_query",
-      "type": "string"
-    },
-    {
-      "predicate": "dgraph.graphql.p_sha256hash",
-      "type": "string",
-      "index": true,
-      "tokenizer": [
-        "exact"
-      ]
-    },
-    {
-      "predicate": "dgraph.graphql.schema",
-      "type": "string"
-    },
-    {
-      "predicate": "dgraph.graphql.schema_created_at",
-      "type": "datetime"
-    },
-    {
-      "predicate": "dgraph.graphql.schema_history",
-      "type": "string"
-    },
-    {
-      "predicate": "dgraph.graphql.xid",
-      "type": "string",
-      "index": true,
-      "tokenizer": [
-        "exact"
-      ],
-      "upsert": true
-    },
-    {
-      "predicate": "dgraph.type",
-      "type": "string",
-      "index": true,
-      "tokenizer": [
-        "exact"
-      ],
-      "list": true
-    },
-    {
-      "predicate": "post1.commentsByMonth",
-      "type": "int",
-      "list": true
-    },
-    {
-      "predicate": "post1.likesByMonth",
-      "type": "int",
-      "list": true
-    },
-    {
-      "predicate": "post1.numLikes",
-      "type": "int",
-      "index": true,
-      "tokenizer": [
-        "int"
-      ]
-    },
-    {
-      "predicate": "post1.title",
-      "type": "string",
-      "index": true,
-      "tokenizer": [
-        "hash",
-        "trigram"
-      ],
-      "upsert": true
-    }
-  ],
-  "types": [
-    {
-      "fields": [
-        {
-          "name": "Animal.category"
-        }
-      ],
-      "name": "Animal"
-    },
-    {
-      "fields": [
-        {
-          "name": "Astronaut.id"
-        },
-        {
-          "name": "Astronaut.missions"
-        }
-      ],
-      "name": "Astronaut"
-    },
-    {
-      "fields": [
-        {
-          "name": "Author.name"
-        },
-        {
-          "name": "Author.dob"
-        },
-        {
-          "name": "Author.reputation"
-        },
-        {
-          "name": "Author.qualification"
-        },
-        {
-          "name": "Author.country"
-        },
-        {
-          "name": "Author.posts"
-        }
-      ],
-      "name": "Author"
-    },
-    {
-      "fields": [
-        {
-          "name": "Book.bookId"
-        },
-        {
-          "name": "Book.name"
-        },
-        {
-          "name": "Book.desc"
-        },
-        {
-          "name": "Book.chapters"
-        }
-      ],
-      "name": "Book"
-    },
-    {
-      "fields": [
-        {
-          "name": "Category.name"
-        },
-        {
-          "name": "Category.posts"
-        }
-      ],
-      "name": "Category"
-    },
-    {
-      "fields": [
-        {
-          "name": "Chapter.chapterId"
-        },
-        {
-          "name": "Chapter.name"
-        },
-        {
-          "name": "Chapter.book"
-        }
-      ],
-      "name": "Chapter"
-    },
-    {
-      "fields": [
-        {
-          "name": "Character.name"
-        },
-        {
-          "name": "Character.appearsIn"
-        }
-      ],
-      "name": "Character"
-    },
-    {
-      "fields": [
-        {
-          "name": "Animal.category"
-        },
-        {
-          "name": "Cheetah.speed"
-        }
-      ],
-      "name": "Cheetah"
-    },
-    {
-      "fields": [
-        {
-          "name": "Comment1.id"
-        },
-        {
-          "name": "Comment1.replies"
-        }
-      ],
-      "name": "Comment1"
-    },
-    {
-      "fields": [
-        {
-          "name": "Country.name"
-        },
-        {
-          "name": "Country.states"
-        }
-      ],
-      "name": "Country"
-    },
-    {
-      "fields": [
-        {
-          "name": "Dataset.id"
-        },
-        {
-          "name": "Dataset.owner"
-        },
-        {
-          "name": "Dataset.project"
-        },
-        {
-          "name": "Dataset.name"
-        }
-      ],
-      "name": "Dataset"
-    },
-    {
-      "fields": [
-        {
-          "name": "District.id"
-        },
-        {
-          "name": "District.name"
-        }
-      ],
-      "name": "District"
-    },
-    {
-      "fields": [
-        {
-          "name": "Animal.category"
-        },
-        {
-          "name": "Dog.breed"
-        }
-      ],
-      "name": "Dog"
-    },
-    {
-      "fields": [
-        {
-          "name": "Character.name"
-        },
-        {
-<<<<<<< HEAD
-            "predicate": "Worker.name",
+      "predicate": "Worker.name",
             "type": "string"
         },
         {
@@ -924,134 +330,519 @@
         },
         {
             "predicate": "Movie.name",
-            "type": "string"
-=======
+      "type": "string"
+    },
+    {
+      "predicate": "MovieDirector.directed",
+      "type": "uid",
+      "list": true
+    },
+    {
+      "predicate": "MovieDirector.name",
+      "type": "string"
+    },
+    {
+      "predicate": "Owner.password",
+      "type": "string"
+    },
+    {
+      "predicate": "Owner.projects",
+      "type": "uid",
+      "list": true
+    },
+    {
+      "predicate": "Owner.username",
+      "type": "string",
+      "index": true,
+      "tokenizer": [
+        "hash"
+      ],
+      "upsert": true
+    },
+    {
+      "predicate": "Parrot.repeatsWords",
+      "type": "string",
+      "list": true
+    },
+    {
+      "predicate": "People.name",
+      "type": "string"
+    },
+    {
+      "predicate": "People.xid",
+      "type": "string",
+      "index": true,
+      "tokenizer": [
+        "hash"
+      ],
+      "upsert": true
+    },
+    {
+      "predicate": "Person.name",
+      "type": "string"
+    },
+    {
+      "predicate": "Person1.friends",
+      "type": "uid",
+      "list": true
+    },
+    {
+      "predicate": "Person1.name",
+      "type": "string"
+    },
+    {
+      "predicate": "Plant.breed",
+      "type": "string"
+    },
+    {
+      "predicate": "Post.author",
+      "type": "uid"
+    },
+    {
+      "predicate": "Post.category",
+      "type": "uid"
+    },
+    {
+      "predicate": "Post.isPublished",
+      "type": "bool",
+      "index": true,
+      "tokenizer": [
+        "bool"
+      ]
+    },
+    {
+      "predicate": "Post.numLikes",
+      "type": "int",
+      "index": true,
+      "tokenizer": [
+        "int"
+      ]
+    },
+    {
+      "predicate": "Post.numViews",
+      "type": "int",
+      "index": true,
+      "tokenizer": [
+        "int"
+      ]
+    },
+    {
+      "predicate": "Post.postType",
+      "type": "string",
+      "index": true,
+      "tokenizer": [
+        "hash",
+        "trigram"
+      ]
+    },
+    {
+      "predicate": "Post.tags",
+      "type": "string",
+      "index": true,
+      "tokenizer": [
+        "exact"
+      ],
+      "list": true
+    },
+    {
+      "predicate": "Post.text",
+      "type": "string",
+      "index": true,
+      "tokenizer": [
+        "fulltext"
+      ]
+    },
+    {
+      "predicate": "Post.title",
+      "type": "string",
+      "index": true,
+      "tokenizer": [
+        "fulltext",
+        "term"
+      ]
+    },
+    {
+      "predicate": "Post.topic",
+      "type": "string",
+      "index": true,
+      "tokenizer": [
+        "exact"
+      ]
+    },
+    {
+      "predicate": "Post1.comments",
+      "type": "uid",
+      "list": true
+    },
+    {
+      "predicate": "Post1.id",
+      "type": "string",
+      "index": true,
+      "tokenizer": [
+        "hash"
+      ],
+      "upsert": true
+    },
+    {
+      "predicate": "Project.datasets",
+      "type": "uid",
+      "list": true
+    },
+    {
+      "predicate": "Project.id",
+      "type": "string",
+      "index": true,
+      "tokenizer": [
+        "hash"
+      ],
+      "upsert": true
+    },
+    {
+      "predicate": "Project.name",
+      "type": "string",
+      "index": true,
+      "tokenizer": [
+        "hash"
+      ]
+    },
+    {
+      "predicate": "Project.owner",
+      "type": "uid"
+    },
+    {
+      "predicate": "Region.district",
+      "type": "uid"
+    },
+    {
+      "predicate": "Region.id",
+      "type": "string",
+      "index": true,
+      "tokenizer": [
+        "hash"
+      ],
+      "upsert": true
+    },
+    {
+      "predicate": "Region.name",
+      "type": "string"
+    },
+    {
+      "predicate": "Section.chapterId",
+      "type": "int",
+      "index": true,
+      "tokenizer": [
+        "int"
+      ]
+    },
+    {
+      "predicate": "Section.name",
+      "type": "string"
+    },
+    {
+      "predicate": "Section.sectionId",
+      "type": "float",
+      "index": true,
+      "tokenizer": [
+        "float"
+      ],
+      "upsert": true
+    },
+    {
+      "predicate": "SpaceShip.id",
+      "type": "string",
+      "index": true,
+      "tokenizer": [
+        "hash"
+      ],
+      "upsert": true
+    },
+    {
+      "predicate": "SpaceShip.missions",
+      "type": "uid",
+      "list": true
+    },
+    {
+      "predicate": "Starship.length",
+      "type": "float"
+    },
+    {
+      "predicate": "Starship.name",
+      "type": "string",
+      "index": true,
+      "tokenizer": [
+        "term"
+      ]
+    },
+    {
+      "predicate": "State.capital",
+      "type": "string"
+    },
+    {
+      "predicate": "State.country",
+      "type": "uid"
+    },
+    {
+      "predicate": "State.name",
+      "type": "string"
+    },
+    {
+      "predicate": "State.region",
+      "type": "uid"
+    },
+    {
+      "predicate": "State.xcode",
+      "type": "string",
+      "index": true,
+      "tokenizer": [
+        "hash",
+        "trigram"
+      ],
+      "upsert": true
+    },
+    {
+      "predicate": "Student.taughtBy",
+      "type": "uid",
+      "list": true
+    },
+    {
+      "predicate": "Teacher.subject",
+      "type": "string"
+    },
+    {
+      "predicate": "Teacher.teaches",
+      "type": "uid",
+      "list": true
+    },
+    {
+      "predicate": "Thing.name",
+      "type": "string"
+    },
+    {
+      "predicate": "ThingOne.color",
+      "type": "string"
+    },
+    {
+      "predicate": "ThingOne.usedBy",
+      "type": "string"
+    },
+    {
+      "predicate": "ThingTwo.color",
+      "type": "string"
+    },
+    {
+      "predicate": "ThingTwo.owner",
+      "type": "string"
+    },
+    {
+      "predicate": "University.name",
+      "type": "string"
+    },
+    {
+      "predicate": "University.numStudents",
+      "type": "int"
+    },
+    {
+      "predicate": "User.name",
+      "type": "string",
+      "index": true,
+      "tokenizer": [
+        "hash"
+      ],
+      "upsert": true
+    },
+    {
+      "predicate": "User.password",
+      "type": "password"
+    },
+    {
+      "predicate": "Zoo.animals",
+      "type": "uid",
+      "list": true
+    },
+    {
+      "predicate": "Zoo.city",
+      "type": "string"
+    },
+    {
+      "predicate": "dgraph.cors",
+      "type": "string",
+      "index": true,
+      "tokenizer": [
+        "exact"
+      ],
+      "list": true,
+      "upsert": true
+    },
+    {
+      "predicate": "dgraph.drop.op",
+      "type": "string"
+    },
+    {
+      "predicate": "dgraph.graphql.p_query",
+      "type": "string"
+    },
+    {
+      "predicate": "dgraph.graphql.p_sha256hash",
+      "type": "string",
+      "index": true,
+      "tokenizer": [
+        "exact"
+      ]
+    },
+    {
+      "predicate": "dgraph.graphql.schema",
+      "type": "string"
+    },
+    {
+      "predicate": "dgraph.graphql.schema_created_at",
+      "type": "datetime"
+    },
+    {
+      "predicate": "dgraph.graphql.schema_history",
+      "type": "string"
+    },
+    {
+      "predicate": "dgraph.graphql.xid",
+      "type": "string",
+      "index": true,
+      "tokenizer": [
+        "exact"
+      ],
+      "upsert": true
+    },
+    {
+      "predicate": "dgraph.type",
+      "type": "string",
+      "index": true,
+      "tokenizer": [
+        "exact"
+      ],
+      "list": true
+    },
+    {
+      "predicate": "post1.commentsByMonth",
+      "type": "int",
+      "list": true
+    },
+    {
+      "predicate": "post1.likesByMonth",
+      "type": "int",
+      "list": true
+    },
+    {
+      "predicate": "post1.numLikes",
+      "type": "int",
+      "index": true,
+      "tokenizer": [
+        "int"
+      ]
+    },
+    {
+      "predicate": "post1.title",
+      "type": "string",
+      "index": true,
+      "tokenizer": [
+        "hash",
+        "trigram"
+      ],
+      "upsert": true
+    }
+  ],
+  "types": [
+    {
+      "fields": [
+        {
+          "name": "Animal.category"
+        }
+      ],
+      "name": "Animal"
+    },
+    {
+      "fields": [
+        {
+          "name": "Astronaut.id"
+        },
+        {
+          "name": "Astronaut.missions"
+        }
+      ],
+      "name": "Astronaut"
+    },
+    {
+      "fields": [
+        {
+          "name": "Author.name"
+        },
+        {
+          "name": "Author.dob"
+        },
+        {
+          "name": "Author.reputation"
+        },
+        {
+          "name": "Author.qualification"
+        },
+        {
+          "name": "Author.country"
+        },
+        {
+          "name": "Author.posts"
+        }
+      ],
+      "name": "Author"
+    },
+    {
+      "fields": [
+        {
+          "name": "Book.bookId"
+        },
+        {
+          "name": "Book.name"
+        },
+        {
+          "name": "Book.desc"
+        },
+        {
+          "name": "Book.chapters"
+        }
+      ],
+      "name": "Book"
+    },
+    {
+      "fields": [
+        {
+          "name": "Category.name"
+        },
+        {
+          "name": "Category.posts"
+        }
+      ],
+      "name": "Category"
+    },
+    {
+      "fields": [
+        {
+          "name": "Chapter.chapterId"
+        },
+        {
+          "name": "Chapter.name"
+        },
+        {
+          "name": "Chapter.book"
+        }
+      ],
+      "name": "Chapter"
+    },
+    {
+      "fields": [
+        {
+          "name": "Character.name"
+        },
+        {
           "name": "Character.appearsIn"
->>>>>>> 15bbec3a
-        },
-        {
-          "name": "Droid.primaryFunction"
-        }
-      ],
-      "name": "Droid"
-    },
-    {
-      "fields": [
-        {
-          "name": "Employee.ename"
-        }
-      ],
-      "name": "Employee"
-    },
-    {
-      "fields": [
-        {
-          "name": "Home.address"
-        },
-        {
-          "name": "Home.members"
-        },
-        {
-          "name": "Home.favouriteMember"
-        }
-      ],
-      "name": "Home"
-    },
-    {
-      "fields": [
-        {
-          "name": "Hotel.name"
-        },
-        {
-          "name": "Hotel.location"
-        },
-        {
-          "name": "Hotel.area"
-        },
-        {
-          "name": "Hotel.branches"
-        }
-      ],
-      "name": "Hotel"
-    },
-    {
-      "fields": [
-        {
-          "name": "Character.name"
-        },
-        {
-          "name": "Character.appearsIn"
-        },
-        {
-          "name": "Employee.ename"
-        },
-        {
-          "name": "Human.starships"
-        },
-        {
-          "name": "Human.totalCredits"
-        }
-      ],
-      "name": "Human"
-    },
-    {
-      "fields": [
-        {
-          "name": "Mission.id"
-        },
-        {
-          "name": "Mission.crew"
-        },
-        {
-          "name": "Mission.spaceShip"
-        },
-        {
-          "name": "Mission.designation"
-        },
-        {
-          "name": "Mission.startDate"
-        },
-        {
-          "name": "Mission.endDate"
-        }
-      ],
-      "name": "Mission"
-    },
-    {
-      "fields": [
-        {
-          "name": "Movie.name"
-        },
-        {
-          "name": "Movie.director"
-        }
-      ],
-      "name": "Movie"
-    },
-    {
-      "fields": [
-        {
-          "name": "MovieDirector.name"
-        },
-        {
-          "name": "MovieDirector.directed"
-        }
-      ],
-      "name": "MovieDirector"
-    },
-    {
-      "fields": [
-        {
-          "name": "Owner.username"
-        },
-        {
-          "name": "Owner.password"
-        },
-        {
-          "name": "Owner.projects"
-        }
-      ],
-      "name": "Owner"
+        }
+      ],
+      "name": "Character"
     },
     {
       "fields": [
@@ -1059,408 +850,10 @@
           "name": "Animal.category"
         },
         {
-          "name": "Parrot.repeatsWords"
-        }
-      ],
-      "name": "Parrot"
-    },
-    {
-      "fields": [
-        {
-          "name": "People.xid"
-        },
-        {
-          "name": "People.name"
-        }
-      ],
-      "name": "People"
-    },
-    {
-      "fields": [
-        {
-          "name": "Person.name"
-        }
-      ],
-      "name": "Person"
-    },
-    {
-      "fields": [
-        {
-          "name": "Person1.name"
-        },
-        {
-          "name": "Person1.friends"
-        }
-      ],
-      "name": "Person1"
-    },
-    {
-      "fields": [
-        {
-          "name": "Plant.breed"
-        }
-      ],
-      "name": "Plant"
-    },
-    {
-      "fields": [
-        {
-          "name": "Post.title"
-        },
-        {
-          "name": "Post.text"
-        },
-        {
-          "name": "Post.tags"
-        },
-        {
-          "name": "Post.topic"
-        },
-        {
-          "name": "Post.numLikes"
-        },
-        {
-          "name": "Post.numViews"
-        },
-        {
-          "name": "Post.isPublished"
-        },
-        {
-          "name": "Post.postType"
-        },
-        {
-          "name": "Post.author"
-        },
-        {
-          "name": "Post.category"
-        }
-      ],
-      "name": "Post"
-    },
-    {
-      "fields": [
-        {
-          "name": "Post1.id"
-        },
-        {
-          "name": "Post1.comments"
-        }
-      ],
-      "name": "Post1"
-    },
-    {
-      "fields": [
-        {
-          "name": "Project.id"
-        },
-        {
-          "name": "Project.owner"
-        },
-        {
-          "name": "Project.name"
-        },
-        {
-          "name": "Project.datasets"
-        }
-      ],
-      "name": "Project"
-    },
-    {
-      "fields": [
-        {
-          "name": "Region.id"
-        },
-        {
-          "name": "Region.name"
-        },
-        {
-          "name": "Region.district"
-        }
-      ],
-      "name": "Region"
-    },
-    {
-      "fields": [
-        {
-          "name": "Section.sectionId"
-        },
-        {
-          "name": "Section.name"
-        },
-        {
-          "name": "Section.chapterId"
-        }
-      ],
-      "name": "Section"
-    },
-    {
-      "fields": [
-        {
-          "name": "SpaceShip.id"
-        },
-        {
-          "name": "SpaceShip.missions"
-        }
-      ],
-      "name": "SpaceShip"
-    },
-    {
-      "fields": [
-        {
-          "name": "Starship.name"
-        },
-        {
-          "name": "Starship.length"
-        }
-      ],
-      "name": "Starship"
-    },
-    {
-      "fields": [
-        {
-          "name": "State.xcode"
-        },
-        {
-          "name": "State.name"
-        },
-        {
-          "name": "State.capital"
-        },
-        {
-          "name": "State.region"
-        },
-        {
-          "name": "State.country"
-        }
-      ],
-      "name": "State"
-    },
-    {
-      "fields": [
-        {
-          "name": "People.xid"
-        },
-        {
-          "name": "People.name"
-        },
-        {
-          "name": "Student.taughtBy"
-        }
-      ],
-      "name": "Student"
-    },
-    {
-      "fields": [
-        {
-          "name": "People.xid"
-        },
-        {
-          "name": "People.name"
-        },
-        {
-          "name": "Teacher.subject"
-        },
-        {
-          "name": "Teacher.teaches"
-        }
-      ],
-      "name": "Teacher"
-    },
-    {
-      "fields": [
-        {
-          "name": "Thing.name"
-        }
-      ],
-      "name": "Thing"
-    },
-    {
-      "fields": [
-        {
-          "name": "Thing.name"
-        },
-        {
-          "name": "ThingOne.color"
-        },
-        {
-          "name": "ThingOne.usedBy"
-        }
-      ],
-      "name": "ThingOne"
-    },
-    {
-      "fields": [
-        {
-          "name": "Thing.name"
-        },
-        {
-          "name": "ThingTwo.color"
-        },
-        {
-          "name": "ThingTwo.owner"
-        }
-      ],
-      "name": "ThingTwo"
-    },
-    {
-      "fields": [
-        {
-          "name": "University.name"
-        },
-        {
-          "name": "University.numStudents"
-        }
-      ],
-      "name": "University"
-    },
-    {
-      "fields": [
-        {
-          "name": "User.name"
-        },
-        {
-          "name": "User.password"
-        }
-      ],
-      "name": "User"
-    },
-    {
-      "fields": [
-        {
-          "name": "Zoo.animals"
-        },
-        {
-          "name": "Zoo.city"
-        }
-      ],
-      "name": "Zoo"
-    },
-    {
-      "fields": [
-        {
-          "name": "dgraph.graphql.schema"
-        },
-        {
-          "name": "dgraph.graphql.xid"
-        }
-      ],
-      "name": "dgraph.graphql"
-    },
-    {
-      "fields": [
-        {
-          "name": "dgraph.graphql.schema_history"
-        },
-        {
-          "name": "dgraph.graphql.schema_created_at"
-        }
-      ],
-      "name": "dgraph.graphql.history"
-    },
-    {
-      "fields": [
-        {
-          "name": "dgraph.graphql.p_query"
-        },
-        {
-          "name": "dgraph.graphql.p_sha256hash"
-        }
-      ],
-      "name": "dgraph.graphql.persisted_query"
-    },
-    {
-      "fields": [
-        {
-          "name": "dgraph.cors"
-        }
-      ],
-      "name": "dgraph.type.cors"
-    },
-    {
-      "fields": [
-        {
-          "name": "post1.title"
-        },
-        {
-          "name": "post1.numLikes"
-        },
-        {
-          "name": "post1.commentsByMonth"
-        },
-        {
-<<<<<<< HEAD
-            "index": true,
-            "predicate": "Section.chapterId",
-            "tokenizer": [
-                "int"
-            ],
-            "type": "int"
-        }
-    ],
-    "types": [
-        {
-            "fields": [
-                {
-                    "name": "Animal.category"
-                }
-            ],
-            "name": "Animal"
-        },
-        {
-            "fields": [
-                {
-                    "name": "Author.name"
-                },
-                {
-                    "name": "Author.dob"
-                },
-                {
-                    "name": "Author.reputation"
-                },
-                {
-                    "name": "Author.country"
-                },
-                {
-                    "name": "Author.posts"
-                },
-                {
-                    "name": "Author.qualification"
-                }
-            ],
-            "name": "Author"
-        },
-        {
-            "fields": [
-                {
-                    "name": "Category.name"
-                },
-                {
-                    "name": "Category.posts"
-                }
-            ],
-            "name": "Category"
-        },
-        {
-            "fields": [
-                {
-                    "name": "Character.name"
-                },
-                {
-                    "name": "Character.appearsIn"
-                }
-            ],
-            "name": "Character"
-        },
-        {
-            "fields": [
-                {
-                    "name": "Animal.category"
-                },
-                {
-                    "name": "Cheetah.speed"
-                }
-            ],
-            "name": "Cheetah"
+          "name": "Cheetah.speed"
+        }
+      ],
+      "name": "Cheetah"
         },
         {
             "fields": [
@@ -1475,452 +868,536 @@
                 }
             ],
             "name": "Worker"
-        },
-        {
-            "fields": [
-                {
-                    "name": "Comment1.id"
-                },
-                {
-                    "name": "Comment1.replies"
-                }
-            ],
-            "name": "Comment1"
-        },
-        {
-            "fields": [
-                {
-                    "name": "Country.name"
-                },
-                {
-                    "name": "Country.states"
-                }
-            ],
-            "name": "Country"
-        },
-        {
-            "fields": [
-                {
-                    "name": "Animal.category"
-                },
-                {
-                    "name": "Dog.breed"
-                }
-            ],
-            "name": "Dog"
-        },
-        {
-            "fields": [
-                {
-                    "name": "Character.name"
-                },
-                {
-                    "name": "Character.appearsIn"
-                },
-                {
-                    "name": "Droid.primaryFunction"
-                }
-            ],
-            "name": "Droid"
-        },
-        {
-            "fields": [
-                {
-                    "name": "Employee.ename"
-                }
-            ],
-            "name": "Employee"
-        },
-        {
-            "fields": [
-                {
-                    "name": "Home.address"
-                },
-                {
-                    "name": "Home.members"
-                },
-                {
-                    "name": "Home.favouriteMember"
-                }
-            ],
-            "name": "Home"
-        },
-        {
-            "fields": [
-                {
-                    "name": "Hotel.name"
-                },
-                {
-                    "name": "Hotel.location"
-                },
-                {
-                    "name": "Hotel.area"
-                },
-                {
-                    "name": "Hotel.branches"
-                }
-            ],
-            "name": "Hotel"
-        },
-        {
-            "fields": [
-                {
-                    "name": "Employee.ename"
-                },
-                {
-                    "name": "Character.name"
-                },
-                {
-                    "name": "Character.appearsIn"
-                },
-                {
-                    "name": "Human.starships"
-                },
-                {
-                    "name": "Human.totalCredits"
-                }
-            ],
-            "name": "Human"
-        },
-        {
-            "fields": [
-                {
-                    "name": "Movie.name"
-                },
-                {
-                    "name": "Movie.director"
-                }
-            ],
-            "name": "Movie"
-        },
-        {
-            "fields": [
-                {
-                    "name": "MovieDirector.name"
-                },
-                {
-                    "name": "MovieDirector.directed"
-                }
-            ],
-            "name": "MovieDirector"
-        },
-        {
-            "fields": [
-                {
-                    "name": "Animal.category"
-                },
-                {
-                    "name": "Parrot.repeatsWords"
-                }
-            ],
-            "name": "Parrot"
-        },
-        {
-            "fields": [
-                {
-                    "name": "Book.name"
-                },
-                {
-                    "name": "Book.desc"
-                },
-                {
-                    "name": "Book.bookId"
-                }
-            ],
-            "name": "Book"
-        },
-        {
-            "fields": [
-                {
-                    "name": "Chapter.name"
-                },
-                {
-                    "name": "Chapter.bookId"
-                },
-                {
-                    "name": "Chapter.chapterId"
-                }
-            ],
-            "name": "Chapter"
-        },
-        {
-            "fields": [
-                {
-                    "name": "Section.sectionId"
-                },
-                {
-                    "name": "Section.chapterId"
-                },
-                {
-                    "name": "Section.name"
-                }
-            ],
-            "name": "Section"
-        },
-        {
-            "fields": [
-                {
-                    "name": "People.xid"
-                },
-                {
-                    "name": "People.name"
-                }
-            ],
-            "name": "People"
-        },
-        {
-            "fields": [
-                {
-                    "name": "Person.name"
-                }
-            ],
-            "name": "Person"
-        },
-        {
-            "fields": [
-                {
-                    "name": "Person1.name"
-                },
-                {
-                    "name": "Person1.friends"
-                }
-            ],
-            "name": "Person1"
-        },
-        {
-            "fields": [
-                {
-                    "name": "Plant.breed"
-                }
-            ],
-            "name": "Plant"
-        },
-        {
-            "fields": [
-                {
-                    "name": "Post.title"
-                },
-                {
-                    "name": "Post.text"
-                },
-                {
-                    "name": "Post.tags"
-                },
-                {
-                    "name": "Post.topic"
-                },
-                {
-                    "name": "Post.numLikes"
-                },
-                {
-                    "name": "Post.numViews"
-                },
-                {
-                    "name": "Post.isPublished"
-                },
-                {
-                    "name": "Post.postType"
-                },
-                {
-                    "name": "Post.author"
-                },
-                {
-                    "name": "Post.category"
-                }
-            ],
-            "name": "Post"
-        },
-        {
-            "fields": [
-                {
-                    "name": "Post1.id"
-                },
-                {
-                    "name": "Post1.comments"
-                }
-            ],
-            "name": "Post1"
-        },
-        {
-            "fields": [
-                {
-                    "name": "Starship.name"
-                },
-                {
-                    "name": "Starship.length"
-                }
-            ],
-            "name": "Starship"
-        },
-        {
-            "fields": [
-                {
-                    "name": "State.xcode"
-                },
-                {
-                    "name": "State.name"
-                },
-                {
-                    "name": "State.capital"
-                },
-                {
-                    "name": "State.country"
-                }
-            ],
-            "name": "State"
-        },
-        {
-            "fields": [
-                {
-                    "name": "People.xid"
-                },
-                {
-                    "name": "People.name"
-                },
-                {
-                    "name": "Student.taughtBy"
-                }
-            ],
-            "name": "Student"
-        },
-        {
-            "fields": [
-                {
-                    "name": "People.xid"
-                },
-                {
-                    "name": "People.name"
-                },
-                {
-                    "name": "Teacher.subject"
-                },
-                {
-                    "name": "Teacher.teaches"
-                }
-            ],
-            "name": "Teacher"
-        },
-        {
-            "fields": [
-                {
-                    "name": "Thing.name"
-                }
-            ],
-            "name": "Thing"
-        },
-        {
-            "fields": [
-                {
-                    "name": "Thing.name"
-                },
-                {
-                    "name": "ThingOne.color"
-                },
-                {
-                    "name": "ThingOne.usedBy"
-                }
-            ],
-            "name": "ThingOne"
-        },
-        {
-            "fields": [
-                {
-                    "name": "Thing.name"
-                },
-                {
-                    "name": "ThingTwo.color"
-                },
-                {
-                    "name": "ThingTwo.owner"
-                }
-            ],
-            "name": "ThingTwo"
-        },
-        {
-            "fields": [
-                {
-                    "name": "University.name"
-                },
-                {
-                    "name": "University.numStudents"
-                }
-            ],
-            "name": "University"
-        },
-        {
-            "fields": [
-                {
-                    "name": "User.name"
-                },
-                {
-                    "name": "User.password"
-                }
-            ],
-            "name": "User"
-        },
-        {
-            "fields": [
-                {
-                    "name": "Zoo.animals"
-                },
-                {
-                    "name": "Zoo.city"
-                }
-            ],
-            "name": "Zoo"
-        },
-        {
-            "fields": [
-                {
-                    "name": "dgraph.graphql.schema"
-                },
-                {
-                    "name": "dgraph.graphql.xid"
-                }
-            ],
-            "name": "dgraph.graphql"
-        },
-        {
-            "fields": [
-                {
-                    "name": "dgraph.graphql.schema_history"
-                },
-                {
-                    "name": "dgraph.graphql.schema_created_at"
-                }
-            ],
-            "name": "dgraph.graphql.history"
-        },
-        {
-            "fields": [
-                {
-                    "name": "dgraph.graphql.p_query"
-                },
-                {
-                    "name": "dgraph.graphql.p_sha256hash"
-                }
-            ],
-            "name": "dgraph.graphql.persisted_query"
-        },
-        {
-            "fields": [
-                {
-                    "name": "post1.title"
-                },
-                {
-                    "name": "post1.numLikes"
-                },
-                {
-                    "name": "post1.commentsByMonth"
-                },
-                {
-                    "name": "post1.likesByMonth"
-                }
-            ],
-            "name": "post1"
-=======
+    },
+    {
+      "fields": [
+        {
+          "name": "Comment1.id"
+        },
+        {
+          "name": "Comment1.replies"
+        }
+      ],
+      "name": "Comment1"
+    },
+    {
+      "fields": [
+        {
+          "name": "Country.name"
+        },
+        {
+          "name": "Country.states"
+        }
+      ],
+      "name": "Country"
+    },
+    {
+      "fields": [
+        {
+          "name": "Dataset.id"
+        },
+        {
+          "name": "Dataset.owner"
+        },
+        {
+          "name": "Dataset.project"
+        },
+        {
+          "name": "Dataset.name"
+        }
+      ],
+      "name": "Dataset"
+    },
+    {
+      "fields": [
+        {
+          "name": "District.id"
+        },
+        {
+          "name": "District.name"
+        }
+      ],
+      "name": "District"
+    },
+    {
+      "fields": [
+        {
+          "name": "Animal.category"
+        },
+        {
+          "name": "Dog.breed"
+        }
+      ],
+      "name": "Dog"
+    },
+    {
+      "fields": [
+        {
+          "name": "Character.name"
+        },
+        {
+          "name": "Character.appearsIn"
+        },
+        {
+          "name": "Droid.primaryFunction"
+        }
+      ],
+      "name": "Droid"
+    },
+    {
+      "fields": [
+        {
+          "name": "Employee.ename"
+        }
+      ],
+      "name": "Employee"
+    },
+    {
+      "fields": [
+        {
+          "name": "Home.address"
+        },
+        {
+          "name": "Home.members"
+        },
+        {
+          "name": "Home.favouriteMember"
+        }
+      ],
+      "name": "Home"
+    },
+    {
+      "fields": [
+        {
+          "name": "Hotel.name"
+        },
+        {
+          "name": "Hotel.location"
+        },
+        {
+          "name": "Hotel.area"
+        },
+        {
+          "name": "Hotel.branches"
+        }
+      ],
+      "name": "Hotel"
+    },
+    {
+      "fields": [
+        {
+          "name": "Character.name"
+        },
+        {
+          "name": "Character.appearsIn"
+        },
+        {
+          "name": "Employee.ename"
+        },
+        {
+          "name": "Human.starships"
+        },
+        {
+          "name": "Human.totalCredits"
+        }
+      ],
+      "name": "Human"
+    },
+    {
+      "fields": [
+        {
+          "name": "Mission.id"
+        },
+        {
+          "name": "Mission.crew"
+        },
+        {
+          "name": "Mission.spaceShip"
+        },
+        {
+          "name": "Mission.designation"
+        },
+        {
+          "name": "Mission.startDate"
+        },
+        {
+          "name": "Mission.endDate"
+        }
+      ],
+      "name": "Mission"
+    },
+    {
+      "fields": [
+        {
+          "name": "Movie.name"
+        },
+        {
+          "name": "Movie.director"
+        }
+      ],
+      "name": "Movie"
+    },
+    {
+      "fields": [
+        {
+          "name": "MovieDirector.name"
+        },
+        {
+          "name": "MovieDirector.directed"
+        }
+      ],
+      "name": "MovieDirector"
+    },
+    {
+      "fields": [
+        {
+          "name": "Owner.username"
+        },
+        {
+          "name": "Owner.password"
+        },
+        {
+          "name": "Owner.projects"
+        }
+      ],
+      "name": "Owner"
+    },
+    {
+      "fields": [
+        {
+          "name": "Animal.category"
+        },
+        {
+          "name": "Parrot.repeatsWords"
+        }
+      ],
+      "name": "Parrot"
+    },
+    {
+      "fields": [
+        {
+          "name": "People.xid"
+        },
+        {
+          "name": "People.name"
+        }
+      ],
+      "name": "People"
+    },
+    {
+      "fields": [
+        {
+          "name": "Person.name"
+        }
+      ],
+      "name": "Person"
+    },
+    {
+      "fields": [
+        {
+          "name": "Person1.name"
+        },
+        {
+          "name": "Person1.friends"
+        }
+      ],
+      "name": "Person1"
+    },
+    {
+      "fields": [
+        {
+          "name": "Plant.breed"
+        }
+      ],
+      "name": "Plant"
+    },
+    {
+      "fields": [
+        {
+          "name": "Post.title"
+        },
+        {
+          "name": "Post.text"
+        },
+        {
+          "name": "Post.tags"
+        },
+        {
+          "name": "Post.topic"
+        },
+        {
+          "name": "Post.numLikes"
+        },
+        {
+          "name": "Post.numViews"
+        },
+        {
+          "name": "Post.isPublished"
+        },
+        {
+          "name": "Post.postType"
+        },
+        {
+          "name": "Post.author"
+        },
+        {
+          "name": "Post.category"
+        }
+      ],
+      "name": "Post"
+    },
+    {
+      "fields": [
+        {
+          "name": "Post1.id"
+        },
+        {
+          "name": "Post1.comments"
+        }
+      ],
+      "name": "Post1"
+    },
+    {
+      "fields": [
+        {
+          "name": "Project.id"
+        },
+        {
+          "name": "Project.owner"
+        },
+        {
+          "name": "Project.name"
+        },
+        {
+          "name": "Project.datasets"
+        }
+      ],
+      "name": "Project"
+    },
+    {
+      "fields": [
+        {
+          "name": "Region.id"
+        },
+        {
+          "name": "Region.name"
+        },
+        {
+          "name": "Region.district"
+        }
+      ],
+      "name": "Region"
+    },
+    {
+      "fields": [
+        {
+          "name": "Section.sectionId"
+        },
+        {
+          "name": "Section.name"
+        },
+        {
+          "name": "Section.chapterId"
+        }
+      ],
+      "name": "Section"
+    },
+    {
+      "fields": [
+        {
+          "name": "SpaceShip.id"
+        },
+        {
+          "name": "SpaceShip.missions"
+        }
+      ],
+      "name": "SpaceShip"
+    },
+    {
+      "fields": [
+        {
+          "name": "Starship.name"
+        },
+        {
+          "name": "Starship.length"
+        }
+      ],
+      "name": "Starship"
+    },
+    {
+      "fields": [
+        {
+          "name": "State.xcode"
+        },
+        {
+          "name": "State.name"
+        },
+        {
+          "name": "State.capital"
+        },
+        {
+          "name": "State.region"
+        },
+        {
+          "name": "State.country"
+        }
+      ],
+      "name": "State"
+    },
+    {
+      "fields": [
+        {
+          "name": "People.xid"
+        },
+        {
+          "name": "People.name"
+        },
+        {
+          "name": "Student.taughtBy"
+        }
+      ],
+      "name": "Student"
+    },
+    {
+      "fields": [
+        {
+          "name": "People.xid"
+        },
+        {
+          "name": "People.name"
+        },
+        {
+          "name": "Teacher.subject"
+        },
+        {
+          "name": "Teacher.teaches"
+        }
+      ],
+      "name": "Teacher"
+    },
+    {
+      "fields": [
+        {
+          "name": "Thing.name"
+        }
+      ],
+      "name": "Thing"
+    },
+    {
+      "fields": [
+        {
+          "name": "Thing.name"
+        },
+        {
+          "name": "ThingOne.color"
+        },
+        {
+          "name": "ThingOne.usedBy"
+        }
+      ],
+      "name": "ThingOne"
+    },
+    {
+      "fields": [
+        {
+          "name": "Thing.name"
+        },
+        {
+          "name": "ThingTwo.color"
+        },
+        {
+          "name": "ThingTwo.owner"
+        }
+      ],
+      "name": "ThingTwo"
+    },
+    {
+      "fields": [
+        {
+          "name": "University.name"
+        },
+        {
+          "name": "University.numStudents"
+        }
+      ],
+      "name": "University"
+    },
+    {
+      "fields": [
+        {
+          "name": "User.name"
+        },
+        {
+          "name": "User.password"
+        }
+      ],
+      "name": "User"
+    },
+    {
+      "fields": [
+        {
+          "name": "Zoo.animals"
+        },
+        {
+          "name": "Zoo.city"
+        }
+      ],
+      "name": "Zoo"
+    },
+    {
+      "fields": [
+        {
+          "name": "dgraph.graphql.schema"
+        },
+        {
+          "name": "dgraph.graphql.xid"
+        }
+      ],
+      "name": "dgraph.graphql"
+    },
+    {
+      "fields": [
+        {
+          "name": "dgraph.graphql.schema_history"
+        },
+        {
+          "name": "dgraph.graphql.schema_created_at"
+        }
+      ],
+      "name": "dgraph.graphql.history"
+    },
+    {
+      "fields": [
+        {
+          "name": "dgraph.graphql.p_query"
+        },
+        {
+          "name": "dgraph.graphql.p_sha256hash"
+        }
+      ],
+      "name": "dgraph.graphql.persisted_query"
+    },
+    {
+      "fields": [
+        {
+          "name": "dgraph.cors"
+        }
+      ],
+      "name": "dgraph.type.cors"
+    },
+    {
+      "fields": [
+        {
+          "name": "post1.title"
+        },
+        {
+          "name": "post1.numLikes"
+        },
+        {
+          "name": "post1.commentsByMonth"
+        },
+        {
           "name": "post1.likesByMonth"
->>>>>>> 15bbec3a
         }
       ],
       "name": "post1"
