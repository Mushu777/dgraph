--- conflicted
+++ resolved
@@ -769,16 +769,13 @@
 	t.Run("mutation id directive with int", idDirectiveWithIntMutation)
 	t.Run("mutation id directive with int64", idDirectiveWithInt64Mutation)
 	t.Run("mutation id directive with float", idDirectiveWithFloatMutation)
-<<<<<<< HEAD
-	t.Run("mutation with multiple external Ids", mutationWithMultipleXids)
-=======
 	t.Run("add mutation on extended type with field of ID type as key field", addMutationOnExtendedTypeWithIDasKeyField)
 	t.Run("add mutation with deep extended type objects", addMutationWithDeepExtendedTypeObjects)
 	t.Run("three level double XID mutation", threeLevelDoubleXID)
 	t.Run("two levels linked to one XID", twoLevelsLinkedToXID)
 	t.Run("cyclically linked mutation", cyclicMutation)
 	t.Run("parallel mutations", parallelMutations)
->>>>>>> 15bbec3a
+	t.Run("mutation with multiple external Ids", mutationWithMultipleXids)
 
 	// error tests
 	t.Run("graphql completion on", graphQLCompletionOn)
