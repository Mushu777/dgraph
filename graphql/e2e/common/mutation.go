/*
 * Copyright 2019 Dgraph Labs, Inc. and Contributors
 *
 * Licensed under the Apache License, Version 2.0 (the "License");
 * you may not use this file except in compliance with the License.
 * You may obtain a copy of the License at
 *
 *     http://www.apache.org/licenses/LICENSE-2.0
 *
 * Unless required by applicable law or agreed to in writing, software
 * distributed under the License is distributed on an "AS IS" BASIS,
 * WITHOUT WARRANTIES OR CONDITIONS OF ANY KIND, either express or implied.
 * See the License for the specific language governing permissions and
 * limitations under the License.
 */

package common

// Tests that mutate the GraphQL database should return the database state to what it
// was at the begining of the test.  The GraphQL query tests rely on a fixed input
// dataset and mutating and leaving unexpected data will result in flaky tests.

import (
	"context"
	"encoding/json"
	"fmt"
	"sort"
	"testing"

	"github.com/dgraph-io/dgo/v200"
	"github.com/dgraph-io/dgo/v200/protos/api"
	"github.com/dgraph-io/dgraph/testutil"
	"github.com/dgraph-io/dgraph/x"
	"github.com/google/go-cmp/cmp"
	"github.com/google/go-cmp/cmp/cmpopts"
	"github.com/stretchr/testify/require"
	"google.golang.org/grpc"
)

// TestAddMutation tests that add mutations work as expected.  There's a few angles
// that need testing:
// - add single object,
// - add object with reference to existing object, and
// - add where @hasInverse edges need linking.
//
// These really need to run as one test because the created uid from the Country
// needs to flow to the author, etc.
func addMutation(t *testing.T) {
	add(t, postExecutor)
}

func add(t *testing.T, executeRequest requestExecutor) {
	var newCountry *country
	var newAuthor *author
	var newPost *post

	// Add single object :
	// Country is a single object not linked to anything else.
	// So only need to check that it gets added as expected.
	newCountry = addCountry(t, executeRequest)

	// addCountry() asserts that the mutation response was as expected.
	// Let's also check that what's in the DB is what we expect.
	requireCountry(t, newCountry.ID, newCountry, false, executeRequest)

	// Add object with reference to existing object :
	// An Author links to an existing country.  So need to check that the author
	// was added and that it has the link to the right Country.
	newAuthor = addAuthor(t, newCountry.ID, executeRequest)
	requireAuthor(t, newAuthor.ID, newAuthor, executeRequest)

	// Add with @hasInverse :
	// Posts link to an Author and the Author has a link back to all their Posts.
	// So need to check that the Post was added to the right Author
	// AND that the Author's posts now includes the new post.
	newPost = addPost(t, newAuthor.ID, newCountry.ID, executeRequest)
	requirePost(t, newPost.PostID, newPost, true, executeRequest)

	cleanUp(t, []*country{newCountry}, []*author{newAuthor}, []*post{newPost})
}

func addCountry(t *testing.T, executeRequest requestExecutor) *country {
	addCountryParams := &GraphQLParams{
		Query: `mutation addCountry($name: String!) {
			addCountry(input: [{ name: $name }]) {
				country {
					id
					name
				}
			}
		}`,
		Variables: map[string]interface{}{"name": "Testland"},
	}
	addCountryExpected := `
		{ "addCountry": { "country": [{ "id": "_UID_", "name": "Testland" }] } }`

	gqlResponse := executeRequest(t, GraphqlURL, addCountryParams)
	RequireNoGQLErrors(t, gqlResponse)

	var expected, result struct {
		AddCountry struct {
			Country []*country
		}
	}
	err := json.Unmarshal([]byte(addCountryExpected), &expected)
	require.NoError(t, err)
	err = json.Unmarshal([]byte(gqlResponse.Data), &result)
	require.NoError(t, err)

	require.Equal(t, len(result.AddCountry.Country), 1)
	requireUID(t, result.AddCountry.Country[0].ID)

	// Always ignore the ID of the object that was just created.  That ID is
	// minted by Dgraph.
	opt := cmpopts.IgnoreFields(country{}, "ID")
	if diff := cmp.Diff(expected, result, opt); diff != "" {
		t.Errorf("result mismatch (-want +got):\n%s", diff)
	}

	return result.AddCountry.Country[0]
}

// requireCountry enforces that node with ID uid in the GraphQL store is of type
// Country and is value expectedCountry.
func requireCountry(t *testing.T, uid string, expectedCountry *country, includeStates bool,
	executeRequest requestExecutor) {

	params := &GraphQLParams{
		Query: `query getCountry($id: ID!, $includeStates: Boolean!) {
			getCountry(id: $id) {
				id
				name
				states(order: { asc: xcode }) @include(if: $includeStates) {
					id
					xcode
					name
				}
			}
		}`,
		Variables: map[string]interface{}{"id": uid, "includeStates": includeStates},
	}
	gqlResponse := executeRequest(t, GraphqlURL, params)
	RequireNoGQLErrors(t, gqlResponse)

	var result struct {
		GetCountry *country
	}
	err := json.Unmarshal([]byte(gqlResponse.Data), &result)
	require.NoError(t, err)

	if diff := cmp.Diff(expectedCountry, result.GetCountry, ignoreOpts()...); diff != "" {
		t.Errorf("result mismatch (-want +got):\n%s", diff)
	}
}

func addAuthor(t *testing.T, countryUID string,
	executeRequest requestExecutor) *author {

	addAuthorParams := &GraphQLParams{
		Query: `mutation addAuthor($author: AddAuthorInput!) {
			addAuthor(input: [$author]) {
			  	author {
					id
					name
					dob
					reputation
					country {
						id
				  		name
					}
					posts {
						title
						text
					}
			  	}
			}
		}`,
		Variables: map[string]interface{}{"author": map[string]interface{}{
			"name":       "Test Author",
			"dob":        "2010-01-01T05:04:33Z",
			"reputation": 7.75,
			"country":    map[string]interface{}{"id": countryUID},
		}},
	}

	addAuthorExpected := fmt.Sprintf(`{ "addAuthor": {
		"author": [{
			"id": "_UID_",
			"name": "Test Author",
			"dob": "2010-01-01T05:04:33Z",
			"reputation": 7.75,
			"country": {
				"id": "%s",
				"name": "Testland"
			},
			"posts": []
		}]
	} }`, countryUID)

	gqlResponse := executeRequest(t, GraphqlURL, addAuthorParams)
	RequireNoGQLErrors(t, gqlResponse)

	var expected, result struct {
		AddAuthor struct {
			Author []*author
		}
	}
	err := json.Unmarshal([]byte(addAuthorExpected), &expected)
	require.NoError(t, err)
	err = json.Unmarshal([]byte(gqlResponse.Data), &result)
	require.NoError(t, err)

	require.Equal(t, len(result.AddAuthor.Author), 1)
	requireUID(t, result.AddAuthor.Author[0].ID)

	opt := cmpopts.IgnoreFields(author{}, "ID")
	if diff := cmp.Diff(expected, result, opt); diff != "" {
		t.Errorf("result mismatch (-want +got):\n%s", diff)
	}

	return result.AddAuthor.Author[0]
}

func requireAuthor(t *testing.T, authorID string, expectedAuthor *author,
	executeRequest requestExecutor) {

	params := &GraphQLParams{
		Query: `query getAuthor($id: ID!) {
			getAuthor(id: $id) {
				id
				name
				dob
				reputation
				country {
					id
					name
				}
				posts(order: { asc: title }) {
					postID
					title
					text
					tags
					category {
						id
						name
					}
				}
			}
		}`,
		Variables: map[string]interface{}{"id": authorID},
	}
	gqlResponse := executeRequest(t, GraphqlURL, params)
	RequireNoGQLErrors(t, gqlResponse)

	var result struct {
		GetAuthor *author
	}
	err := json.Unmarshal([]byte(gqlResponse.Data), &result)
	require.NoError(t, err)

	if diff := cmp.Diff(expectedAuthor, result.GetAuthor, ignoreOpts()...); diff != "" {
		t.Errorf("result mismatch (-want +got):\n%s", diff)
	}
}

func addCategory(t *testing.T, executeRequest requestExecutor) *category {
	addCategoryParams := &GraphQLParams{
		Query: `mutation addCategory($name: String!) {
			addCategory(input: [{ name: $name }]) {
				category {
					id
					name
				}
			}
		}`,
		Variables: map[string]interface{}{"name": "A Category"},
	}
	addCategoryExpected := `
		{ "addCategory": { "category": [{ "id": "_UID_", "name": "A Category" }] } }`

	gqlResponse := executeRequest(t, GraphqlURL, addCategoryParams)
	RequireNoGQLErrors(t, gqlResponse)

	var expected, result struct {
		AddCategory struct {
			Category []*category
		}
	}
	err := json.Unmarshal([]byte(addCategoryExpected), &expected)
	require.NoError(t, err)
	err = json.Unmarshal([]byte(gqlResponse.Data), &result)
	require.NoError(t, err)

	if diff := cmp.Diff(expected, result, ignoreOpts()...); diff != "" {
		t.Errorf("result mismatch (-want +got):\n%s", diff)
	}

	return result.AddCategory.Category[0]
}

func ignoreOpts() []cmp.Option {
	return []cmp.Option{
		cmpopts.IgnoreFields(author{}, "ID"),
		cmpopts.IgnoreFields(country{}, "ID"),
		cmpopts.IgnoreFields(post{}, "PostID"),
		cmpopts.IgnoreFields(state{}, "ID"),
		cmpopts.IgnoreFields(category{}, "ID"),
		cmpopts.IgnoreFields(teacher{}, "ID"),
		cmpopts.IgnoreFields(student{}, "ID"),
	}
}

func deepMutations(t *testing.T) {
	deepMutationsTest(t, postExecutor)
}

func deepMutationsTest(t *testing.T, executeRequest requestExecutor) {
	newCountry := addCountry(t, executeRequest)

	auth := &author{
		Name:    "New Author",
		Country: newCountry,
		Posts: []*post{
			{
				Title:    "A New Post",
				Text:     "Text of new post",
				Tags:     []string{},
				Category: &category{Name: "A Category"},
			},
			{
				Title: "Another New Post",
				Text:  "Text of other new post",
				Tags:  []string{},
			},
		},
	}

	newAuth := addMultipleAuthorFromRef(t, []*author{auth}, executeRequest)[0]
	requireAuthor(t, newAuth.ID, newAuth, executeRequest)

	anotherCountry := addCountry(t, executeRequest)

	patchSet := &author{
		Posts: []*post{
			{
				Title:    "Creating in an update",
				Text:     "Text of new post",
				Category: newAuth.Posts[0].Category,
				Tags:     []string{},
			},
		},
		// Country: anotherCountry,
		// FIXME: Won't work till https://github.com/dgraph-io/dgraph/pull/4411 is merged
	}

	patchRemove := &author{
		Posts: []*post{newAuth.Posts[0]},
	}

	expectedAuthor := &author{
		Name: "New Author",
		// Country: anotherCountry,
		Country: newCountry,
		Posts:   []*post{newAuth.Posts[1], patchSet.Posts[0]},
	}

	updateAuthorParams := &GraphQLParams{
		Query: `mutation updateAuthor($id: ID!, $set: AuthorPatch!, $remove: AuthorPatch!) {
			updateAuthor(
				input: {
					filter: {id: [$id]},
					set: $set,
					remove: $remove
				}
			) {
			  	author {
					id
					name
					country {
						id
				  		name
					}
					posts {
						postID
						title
						text
						tags
						category {
							id
							name
						}
					}
			  	}
			}
		}`,
		Variables: map[string]interface{}{
			"id":     newAuth.ID,
			"set":    patchSet,
			"remove": patchRemove,
		},
	}

	gqlResponse := executeRequest(t, GraphqlURL, updateAuthorParams)
	RequireNoGQLErrors(t, gqlResponse)

	var result struct {
		UpdateAuthor struct {
			Author []*author
		}
	}
	err := json.Unmarshal([]byte(gqlResponse.Data), &result)
	require.NoError(t, err)
	require.Len(t, result.UpdateAuthor.Author, 1)

	if diff :=
		cmp.Diff(expectedAuthor, result.UpdateAuthor.Author[0], ignoreOpts()...); diff != "" {
		t.Errorf("result mismatch (-want +got):\n%s", diff)
	}

	requireAuthor(t, newAuth.ID, expectedAuthor, executeRequest)
	p := &post{
		PostID: newAuth.Posts[0].PostID,
		Title:  newAuth.Posts[0].Title,
		Text:   newAuth.Posts[0].Text,
		Tags:   []string{},
		Author: nil,
	}
	requirePost(t, newAuth.Posts[0].PostID, p, false, executeRequest)

	cleanUp(t,
		[]*country{newCountry, anotherCountry},
		[]*author{newAuth},
		[]*post{newAuth.Posts[0], newAuth.Posts[1], result.UpdateAuthor.Author[0].Posts[1]})
}

func testMultipleMutations(t *testing.T) {
	newCountry := addCountry(t, postExecutor)

	auth1 := &author{
		Name:    "New Author1",
		Country: newCountry,
		Posts: []*post{
			{
				Title: "A New Post",
				Text:  "Text of new post",
				Tags:  []string{},
			},
			{
				Title: "Another New Post",
				Text:  "Text of other new post",
				Tags:  []string{},
			},
		},
	}

	auth2 := &author{
		Name:    "New Author2",
		Country: newCountry,
		Posts: []*post{
			{
				Title: "A Wonder Post",
				Text:  "Text of wonder post",
				Tags:  []string{},
			},
			{
				Title: "Another Wonder Post",
				Text:  "Text of other wonder post",
				Tags:  []string{},
			},
		},
	}

	expectedAuthors := []*author{auth1, auth2}
	newAuths := addMultipleAuthorFromRef(t, expectedAuthors, postExecutor)

	for _, auth := range newAuths {
		postSort := func(i, j int) bool {
			return auth.Posts[i].Title < auth.Posts[j].Title
		}
		sort.Slice(auth.Posts, postSort)
	}

	for i := range expectedAuthors {
		for j := range expectedAuthors[i].Posts {
			expectedAuthors[i].Posts[j].PostID = newAuths[i].Posts[j].PostID
		}
	}

	for i := range newAuths {
		requireAuthor(t, newAuths[i].ID, expectedAuthors[i], postExecutor)
		require.Equal(t, len(newAuths[i].Posts), 2)
		for j := range newAuths[i].Posts {
			expectedAuthors[i].Posts[j].Author = &author{
				ID:      newAuths[i].ID,
				Name:    expectedAuthors[i].Name,
				Dob:     expectedAuthors[i].Dob,
				Country: expectedAuthors[i].Country,
			}
			requirePost(t, newAuths[i].Posts[j].PostID, expectedAuthors[i].Posts[j],
				true, postExecutor)
		}
	}

	cleanUp(t,
		[]*country{newCountry},
		newAuths,
		append(newAuths[0].Posts, newAuths[1].Posts...))
}

func addMultipleAuthorFromRef(t *testing.T, newAuthor []*author,
	executeRequest requestExecutor) []*author {
	addAuthorParams := &GraphQLParams{
		Query: `mutation addAuthor($author: [AddAuthorInput!]!) {
			addAuthor(input: $author) {
			  	author {
					id
					name
					qualification
					reputation
					country {
						id
				  		name
					}
					posts(order: { asc: title }) {
						postID
						title
						text
						tags
						category {
							id
							name
						}
					}
			  	}
			}
		}`,
		Variables: map[string]interface{}{"author": newAuthor},
	}

	gqlResponse := executeRequest(t, GraphqlURL, addAuthorParams)
	RequireNoGQLErrors(t, gqlResponse)

	var result struct {
		AddAuthor struct {
			Author []*author
		}
	}
	err := json.Unmarshal([]byte(gqlResponse.Data), &result)
	require.NoError(t, err)

	for i := range result.AddAuthor.Author {
		requireUID(t, result.AddAuthor.Author[i].ID)
	}

	authorSort := func(i, j int) bool {
		return result.AddAuthor.Author[i].Name < result.AddAuthor.Author[j].Name
	}
	sort.Slice(result.AddAuthor.Author, authorSort)
	if diff := cmp.Diff(newAuthor, result.AddAuthor.Author, ignoreOpts()...); diff != "" {
		t.Errorf("result mismatch (-want +got):\n%s", diff)
	}

	return result.AddAuthor.Author

}

func deepXIDMutations(t *testing.T) {
	deepXIDTest(t, postExecutor)
}

func addComments(t *testing.T, ids []string) {
	input := []map[string]interface{}{}
	for _, id := range ids {
		input = append(input, map[string]interface{}{"id": id})
	}

	params := &GraphQLParams{
		Query: `mutation($input: [AddComment1Input!]!) {
			addComment1(input: $input) {
			  comment1 {
				id
			  }
			}
		  }`,
		Variables: map[string]interface{}{
			"input": input,
		},
	}

	gqlResponse := postExecutor(t, GraphqlURL, params)
	RequireNoGQLErrors(t, gqlResponse)
}

func testThreeLevelXID(t *testing.T) {

	input := `{
		"input": [
			{
				"id": "post1",
				"comments": [
					{
						"id": "comment1",
						"replies": [
							{
								"id": "reply1"
							}
						]
					}
				]
			},
			{
				"id": "post2",
				"comments": [
					{
						"id": "comment2",
						"replies": [
							{
								"id": "reply1"
							}
						]
					}
				]
			}
		]
	}`

	qinput := make(map[string]interface{})
	err := json.Unmarshal([]byte(input), &qinput)
	require.NoError(t, err)

	addPostParams := &GraphQLParams{
		Query: ` mutation($input: [AddPost1Input!]!) {
		addPost1(input: $input) {
			post1(order: { asc: id }) {
				id
				comments {
					id
					replies {
						id
					}
				}
			}
		}
	}`,
		Variables: qinput,
	}

	bothCommentsLinkedToReply := `{
		"addPost1": {
		  "post1": [
			{
			  "id": "post1",
			  "comments": [
				{
				  "id": "comment1",
				  "replies": [
					{
					  "id": "reply1"
					}
				  ]
				}
			  ]
			},
			{
			  "id": "post2",
			  "comments": [
				{
				  "id": "comment2",
				  "replies": [
					{
					  "id": "reply1"
					}
				  ]
				}
			  ]
			}
		  ]
		}
	}`

	firstCommentLinkedToReply := `{
		"addPost1": {
		  "post1": [
			{
			  "id": "post1",
			  "comments": [
				{
				  "id": "comment1",
				  "replies": [
					{
					  "id": "reply1"
					}
				  ]
				}
			  ]
			},
			{
			  "id": "post2",
			  "comments": [
				{
				  "id": "comment2",
				  "replies": []
				}
			  ]
			}
		  ]
		}
	}`

	secondCommentLinkedToReply := `{
		"addPost1": {
		  "post1": [
			{
			  "id": "post1",
			  "comments": [
				{
				  "id": "comment1",
				  "replies": []
				}
			  ]
			},
			{
			  "id": "post2",
			  "comments": [
				{
				  "id": "comment2",
				  "replies": [
					{
					  "id": "reply1"
					}
				  ]
				}
			  ]
			}
		  ]
		}
	}`

	noCommentsLinkedToReply := `{
		"addPost1": {
		  "post1": [
			{
			  "id": "post1",
			  "comments": [
				{
				  "id": "comment1",
				  "replies": []
				}
			  ]
			},
			{
			  "id": "post2",
			  "comments": [
				{
				  "id": "comment2",
				  "replies": []
				}
			  ]
			}
		  ]
		}
	}`

	cases := map[string]struct {
		Comments                   []string
		Expected                   string
		ExpectedNumDeletedComments int
	}{
		"2nd level nodes don't exist but third level does": {
			[]string{"reply1"},
			bothCommentsLinkedToReply,
			3,
		},
		"2nd level and third level nodes don't exist": {
			[]string{},
			bothCommentsLinkedToReply,
			3,
		},
		"2nd level node exists but third level doesn't": {
			[]string{"comment1", "comment2"},
			noCommentsLinkedToReply,
			2,
		},
		"2nd level and third level nodes exist": {
			[]string{"comment1", "comment2", "reply1"},
			noCommentsLinkedToReply,
			3,
		},
		"one 2nd level node exists and third level node exists": {
			[]string{"comment1", "reply1"},
			secondCommentLinkedToReply,
			3,
		},
		"the other 2nd level node exists and third level node exists": {
			[]string{"comment2", "reply1"},
			firstCommentLinkedToReply,
			3,
		},
		"one 2nd level node exists and third level node doesn't exist": {
			[]string{"comment1"},
			secondCommentLinkedToReply,
			3,
		},
		"other 2nd level node exists and third level node doesn't exist": {
			[]string{"comment2", "reply1"},
			firstCommentLinkedToReply,
			3,
		},
	}

	for name, tc := range cases {
		t.Run(name, func(t *testing.T) {
			addComments(t, tc.Comments)
			gqlResponse := postExecutor(t, GraphqlURL, addPostParams)
			RequireNoGQLErrors(t, gqlResponse)
			testutil.CompareJSON(t, tc.Expected, string(gqlResponse.Data))

			DeleteGqlType(t, "Post1", map[string]interface{}{}, 2, nil)
			DeleteGqlType(t, "Comment1", map[string]interface{}{}, tc.ExpectedNumDeletedComments,
				nil)
		})
	}
}

func deepXIDTest(t *testing.T, executeRequest requestExecutor) {
	newCountry := &country{
		Name: "A Country",
		States: []*state{
			{Name: "Alphabet", Code: "ABC"},
			{Name: "A State", Code: "XYZ"},
		},
	}

	// mutations get run serially, each in their own transaction, so the addState
	// sets up the "XZY" xid that's used by the following mutation.
	addCountryParams := &GraphQLParams{
		Query: `mutation addCountry($input: AddCountryInput!) {
			addState(input: [{ xcode: "XYZ", name: "A State" }]) {
				state { id xcode name }
			}

			addCountry(input: [$input])
			{
				country {
					id
					name
					states(order: { asc: xcode }) {
						id
						xcode
						name
					}
				}
			}
		}`,
		Variables: map[string]interface{}{"input": newCountry},
	}

	gqlResponse := executeRequest(t, GraphqlURL, addCountryParams)
	RequireNoGQLErrors(t, gqlResponse)

	var addResult struct {
		AddState struct {
			State []*state
		}
		AddCountry struct {
			Country []*country
		}
	}
	err := json.Unmarshal([]byte(gqlResponse.Data), &addResult)
	require.NoError(t, err)

	require.NotNil(t, addResult)
	require.NotNil(t, addResult.AddState)
	require.NotNil(t, addResult.AddCountry)

	// because the two mutations are linked by an XID, the addCountry mutation shouldn't
	// have created a new state for "XYZ", so the UIDs should be the same
	require.Equal(t, addResult.AddState.State[0].ID, addResult.AddCountry.Country[0].States[1].ID)

	if diff := cmp.Diff(newCountry, addResult.AddCountry.Country[0], ignoreOpts()...); diff != "" {
		t.Errorf("result mismatch (-want +got):\n%s", diff)
	}

	patchSet := &country{
		States: []*state{{Code: "DEF", Name: "Definitely A State"}},
	}

	patchRemove := &country{
		States: []*state{{Code: "XYZ"}},
	}

	expectedCountry := &country{
		Name:   "A Country",
		States: []*state{newCountry.States[0], patchSet.States[0]},
	}

	updateCountryParams := &GraphQLParams{
		Query: `mutation updateCountry($id: ID!, $set: CountryPatch!, $remove: CountryPatch!) {
			addState(input: [{ xcode: "DEF", name: "Definitely A State" }]) {
				state { id }
			}

			updateCountry(
				input: {
					filter: {id: [$id]},
					set: $set,
					remove: $remove
				}
			) {
				country {
					id
					name
					states(order: { asc: xcode }) {
						id
						xcode
						name
					}
				}
			}
		}`,
		Variables: map[string]interface{}{
			"id":     addResult.AddCountry.Country[0].ID,
			"set":    patchSet,
			"remove": patchRemove,
		},
	}

	gqlResponse = executeRequest(t, GraphqlURL, updateCountryParams)
	RequireNoGQLErrors(t, gqlResponse)

	var updResult struct {
		AddState struct {
			State []*state
		}
		UpdateCountry struct {
			Country []*country
		}
	}
	err = json.Unmarshal([]byte(gqlResponse.Data), &updResult)
	require.NoError(t, err)
	require.Len(t, updResult.UpdateCountry.Country, 1)

	if diff :=
		cmp.Diff(expectedCountry, updResult.UpdateCountry.Country[0], ignoreOpts()...); diff != "" {
		t.Errorf("result mismatch (-want +got):\n%s", diff)
	}

	requireCountry(t, addResult.AddCountry.Country[0].ID, expectedCountry, true, executeRequest)

	// The "XYZ" state should have its country set back to null like it was before it was
	// linked to the country
	requireState(t, addResult.AddState.State[0].ID, addResult.AddState.State[0], executeRequest)

	// No need to cleanup states ATM because, beyond this test,
	// there's no queries that rely on them
	cleanUp(t, []*country{addResult.AddCountry.Country[0]}, []*author{}, []*post{})
}

func addPost(t *testing.T, authorID, countryID string,
	executeRequest requestExecutor) *post {

	addPostParams := &GraphQLParams{
		Query: `mutation addPost($post: AddPostInput!) {
			addPost(input: [$post]) {
			  post {
				postID
				title
				text
				isPublished
				tags
				numLikes
				numViews
				author {
					id
					name
					country {
						id
						name
					}
				}
			  }
			}
		}`,
		Variables: map[string]interface{}{"post": map[string]interface{}{
			"title":       "Test Post",
			"text":        "This post is just a test.",
			"isPublished": true,
			"numLikes":    1000,
			"numViews":    9007199254740991, // (2^53)-1
			"tags":        []string{"example", "test"},
			"author":      map[string]interface{}{"id": authorID},
		}},
	}

	addPostExpected := fmt.Sprintf(`{ "addPost": {
		"post": [{
			"postID": "_UID_",
			"title": "Test Post",
			"text": "This post is just a test.",
			"isPublished": true,
			"tags": ["example", "test"],
			"numLikes": 1000,
			"numViews": 9007199254740991,
			"author": {
				"id": "%s",
				"name": "Test Author",
				"country": {
					"id": "%s",
					"name": "Testland"
				}
			}
		}]
	} }`, authorID, countryID)

	gqlResponse := executeRequest(t, GraphqlURL, addPostParams)
	RequireNoGQLErrors(t, gqlResponse)

	var expected, result struct {
		AddPost struct {
			Post []*post
		}
	}
	err := json.Unmarshal([]byte(addPostExpected), &expected)
	require.NoError(t, err)
	err = json.Unmarshal([]byte(gqlResponse.Data), &result)
	require.NoError(t, err)

	requireUID(t, result.AddPost.Post[0].PostID)

	opt := cmpopts.IgnoreFields(post{}, "PostID")
	if diff := cmp.Diff(expected, result, opt); diff != "" {
		t.Errorf("result mismatch (-want +got):\n%s", diff)
	}

	return result.AddPost.Post[0]
}

func addPostWithNullText(t *testing.T, authorID, countryID string,
	executeRequest requestExecutor) *post {

	addPostParams := &GraphQLParams{
		Query: `mutation addPost($post: AddPostInput!) {
			addPost(input: [$post]) {
			  post( filter : {not :{has : text} }){
				postID
				title
				text
				isPublished
				tags
				author(filter: {has:country}) {
					id
					name
					country {
						id
						name
					}
				}
			  }
			}
		}`,
		Variables: map[string]interface{}{"post": map[string]interface{}{
			"title":       "No text",
			"isPublished": false,
			"numLikes":    0,
			"tags":        []string{"no text", "null"},
			"author":      map[string]interface{}{"id": authorID},
		}},
	}

	addPostExpected := fmt.Sprintf(`{ "addPost": {
		"post": [{
			"postID": "_UID_",
			"title": "No text",
			"text": null,
			"isPublished": false,
			"tags": ["null","no text"],
			"numLikes": 0,
			"author": {
				"id": "%s",
				"name": "Test Author",
				"country": {
					"id": "%s",
					"name": "Testland"
				}
			}
		}]
	} }`, authorID, countryID)

	gqlResponse := executeRequest(t, GraphqlURL, addPostParams)
	RequireNoGQLErrors(t, gqlResponse)

	var expected, result struct {
		AddPost struct {
			Post []*post
		}
	}
	err := json.Unmarshal([]byte(addPostExpected), &expected)
	require.NoError(t, err)
	err = json.Unmarshal([]byte(gqlResponse.Data), &result)
	require.NoError(t, err)

	requireUID(t, result.AddPost.Post[0].PostID)

	opt := cmpopts.IgnoreFields(post{}, "PostID")
	if diff := cmp.Diff(expected, result, opt); diff != "" {
		t.Errorf("result mismatch (-want +got):\n%s", diff)
	}

	return result.AddPost.Post[0]
}

func requirePost(
	t *testing.T,
	postID string,
	expectedPost *post,
	getAuthor bool,
	executeRequest requestExecutor) {

	params := &GraphQLParams{
		Query: `query getPost($id: ID!, $getAuthor: Boolean!)  {
			getPost(postID: $id) {
				postID
				title
				text
				isPublished
				tags
				numLikes
				numViews
				author @include(if: $getAuthor) {
					id
					name
					country {
						id
						name
					}
				}
			}
		}`,
		Variables: map[string]interface{}{
			"id":        postID,
			"getAuthor": getAuthor,
		},
	}

	gqlResponse := executeRequest(t, GraphqlURL, params)
	RequireNoGQLErrors(t, gqlResponse)

	var result struct {
		GetPost *post
	}
	err := json.Unmarshal([]byte(gqlResponse.Data), &result)
	require.NoError(t, err)

	if diff := cmp.Diff(expectedPost, result.GetPost); diff != "" {
		t.Errorf("result mismatch (-want +got):\n%s", diff)
	}
}

func updateMutationByIds(t *testing.T) {
	newCountry := addCountry(t, postExecutor)
	anotherCountry := addCountry(t, postExecutor)

	t.Run("update Country", func(t *testing.T) {
		filter := map[string]interface{}{
			"id": []string{newCountry.ID, anotherCountry.ID},
		}
		newName := "updated name"
		updateCountry(t, filter, newName, true)
		newCountry.Name = newName
		anotherCountry.Name = newName

		requireCountry(t, newCountry.ID, newCountry, false, postExecutor)
		requireCountry(t, anotherCountry.ID, anotherCountry, false, postExecutor)
	})

	cleanUp(t, []*country{newCountry, anotherCountry}, []*author{}, []*post{})
}

func nameRegexFilter(name string) map[string]interface{} {
	return map[string]interface{}{
		"name": map[string]interface{}{
			"regexp": "/" + name + "/",
		},
	}
}

func updateMutationByName(t *testing.T) {
	// Create two countries, update name of the first. Then do a conditional mutation which
	// should only update the name of the second country.
	newCountry := addCountry(t, postExecutor)
	t.Run("update Country", func(t *testing.T) {
		filter := nameRegexFilter(newCountry.Name)
		newName := "updated name"
		updateCountry(t, filter, newName, true)
		newCountry.Name = newName
		requireCountry(t, newCountry.ID, newCountry, false, postExecutor)
	})

	anotherCountry := addCountry(t, postExecutor)
	// Update name for country where name is anotherCountry.Name
	t.Run("update country by name", func(t *testing.T) {
		filter := nameRegexFilter(anotherCountry.Name)
		anotherCountry.Name = "updated another country name"
		updateCountry(t, filter, anotherCountry.Name, true)
	})

	t.Run("check updated Country", func(t *testing.T) {
		// newCountry should not have been updated.
		requireCountry(t, newCountry.ID, newCountry, false, postExecutor)
		requireCountry(t, anotherCountry.ID, anotherCountry, false, postExecutor)
	})

	cleanUp(t, []*country{newCountry, anotherCountry}, []*author{}, []*post{})
}

func updateMutationByNameNoMatch(t *testing.T) {
	// The countries shouldn't get updated as the query shouldn't match any nodes.
	newCountry := addCountry(t, postExecutor)
	anotherCountry := addCountry(t, postExecutor)
	t.Run("update Country", func(t *testing.T) {
		filter := nameRegexFilter("no match")
		updateCountry(t, filter, "new name", false)
		requireCountry(t, newCountry.ID, newCountry, false, postExecutor)
		requireCountry(t, anotherCountry.ID, anotherCountry, false, postExecutor)
	})

	cleanUp(t, []*country{newCountry, anotherCountry}, []*author{}, []*post{})
}

func updateRemove(t *testing.T) {
	newCountry := addCountry(t, postExecutor)
	newAuthor := addAuthor(t, newCountry.ID, postExecutor)
	newPost := addPost(t, newAuthor.ID, newCountry.ID, postExecutor)

	filter := map[string]interface{}{
		"postID": []string{newPost.PostID},
	}
	remPatch := map[string]interface{}{
		"text":        "This post is just a test.",
		"isPublished": nil,
		"tags":        []string{"test", "notatag"},
		"numLikes":    999,
	}

	updateParams := &GraphQLParams{
		Query: `mutation updPost($filter: PostFilter!, $rem: PostPatch!) {
			updatePost(input: { filter: $filter, remove: $rem }) {
				post {
					text
					isPublished
					tags
					numLikes
				}
			}
		}`,
		Variables: map[string]interface{}{"filter": filter, "rem": remPatch},
	}

	gqlResponse := updateParams.ExecuteAsPost(t, GraphqlURL)
	RequireNoGQLErrors(t, gqlResponse)

	require.JSONEq(t, `{
			"updatePost": {
				"post": [
					{
						"text": null,
						"isPublished": null,
						"tags": ["example"],
						"numLikes": 1000
					}
				]
			}
		}`,
		string([]byte(gqlResponse.Data)))

	newPost.Text = ""                  // was deleted because the given val was correct
	newPost.Tags = []string{"example"} // the intersection of the tags was deleted
	newPost.IsPublished = false        // must have been deleted because was set to nil in the patch
	// newPost.NumLikes stays the same because the value in the patch was wrong
	requirePost(t, newPost.PostID, newPost, true, postExecutor)

	cleanUp(t, []*country{newCountry}, []*author{newAuthor}, []*post{newPost})
}

func updateCountry(t *testing.T, filter map[string]interface{}, newName string, shouldUpdate bool) {
	updateParams := &GraphQLParams{
		Query: `mutation newName($filter: CountryFilter!, $newName: String!) {
			updateCountry(input: { filter: $filter, set: { name: $newName } }) {
				country {
					id
					name
				}
			}
		}`,
		Variables: map[string]interface{}{"filter": filter, "newName": newName},
	}

	gqlResponse := updateParams.ExecuteAsPost(t, GraphqlURL)
	RequireNoGQLErrors(t, gqlResponse)

	var result struct {
		UpdateCountry struct {
			Country []*country
		}
	}

	err := json.Unmarshal([]byte(gqlResponse.Data), &result)
	require.NoError(t, err)
	if shouldUpdate {
		require.NotEqual(t, 0, len(result.UpdateCountry.Country))
	}
	for _, c := range result.UpdateCountry.Country {
		require.NotNil(t, c.ID)
		require.Equal(t, newName, c.Name)
	}
}

func filterInUpdate(t *testing.T) {
	countries := make([]country, 0, 4)
	for i := 0; i < 4; i++ {
		country := addCountry(t, postExecutor)
		country.Name = "updatedValue"
		countries = append(countries, *country)
	}
	countries[3].Name = "Testland"

	cases := map[string]struct {
		Filter          map[string]interface{}
		FilterCountries map[string]interface{}
		Expected        int
		Countries       []*country
	}{
		"Eq filter": {
			Filter: map[string]interface{}{
				"name": map[string]interface{}{
					"eq": "Testland",
				},
				"and": map[string]interface{}{
					"id": []string{countries[0].ID, countries[1].ID},
				},
			},
			FilterCountries: map[string]interface{}{
				"id": []string{countries[1].ID},
			},
			Expected:  1,
			Countries: []*country{&countries[0], &countries[1]},
		},

		"ID Filter": {
			Filter: map[string]interface{}{
				"id": []string{countries[2].ID},
			},
			FilterCountries: map[string]interface{}{
				"id": []string{countries[2].ID, countries[3].ID},
			},
			Expected:  1,
			Countries: []*country{&countries[2], &countries[3]},
		},
	}

	for name, test := range cases {
		t.Run(name, func(t *testing.T) {
			updateParams := &GraphQLParams{
				Query: `mutation newName($filter: CountryFilter!, $newName: String!,
					 $filterCountries: CountryFilter!) {
			updateCountry(input: { filter: $filter, set: { name: $newName } }) {
				country(filter: $filterCountries) {
					id
					name
				}
			}
		}`,
				Variables: map[string]interface{}{
					"filter":          test.Filter,
					"newName":         "updatedValue",
					"filterCountries": test.FilterCountries,
				},
			}

			gqlResponse := updateParams.ExecuteAsPost(t, GraphqlURL)
			RequireNoGQLErrors(t, gqlResponse)

			var result struct {
				UpdateCountry struct {
					Country []*country
					NumUids int
				}
			}

			err := json.Unmarshal([]byte(gqlResponse.Data), &result)
			require.NoError(t, err)

			require.Equal(t, len(result.UpdateCountry.Country), test.Expected)
			for i := 0; i < test.Expected; i++ {
				require.Equal(t, result.UpdateCountry.Country[i].Name, "updatedValue")
			}

			for _, country := range test.Countries {
				requireCountry(t, country.ID, country, false, postExecutor)
			}
			cleanUp(t, test.Countries, nil, nil)
		})
	}
}

func deleteMutationWithMultipleIds(t *testing.T) {
	country := addCountry(t, postExecutor)
	anotherCountry := addCountry(t, postExecutor)
	t.Run("delete Country", func(t *testing.T) {
		filter := map[string]interface{}{"id": []string{country.ID, anotherCountry.ID}}
		deleteCountry(t, filter, 2, nil)
	})

	t.Run("check Country is deleted", func(t *testing.T) {
		requireCountry(t, country.ID, nil, false, postExecutor)
		requireCountry(t, anotherCountry.ID, nil, false, postExecutor)
	})
}

func deleteMutationWithSingleID(t *testing.T) {
	newCountry := addCountry(t, postExecutor)
	anotherCountry := addCountry(t, postExecutor)
	t.Run("delete Country", func(t *testing.T) {
		filter := map[string]interface{}{"id": []string{newCountry.ID}}
		deleteCountry(t, filter, 1, nil)
	})

	// In this case anotherCountry shouldn't be deleted.
	t.Run("check Country is deleted", func(t *testing.T) {
		requireCountry(t, newCountry.ID, nil, false, postExecutor)
		requireCountry(t, anotherCountry.ID, anotherCountry, false, postExecutor)
	})
	cleanUp(t, []*country{anotherCountry}, nil, nil)
}

func deleteMutationByName(t *testing.T) {
	newCountry := addCountry(t, postExecutor)
	anotherCountry := addCountry(t, postExecutor)
	anotherCountry.Name = "New country"
	filter := map[string]interface{}{
		"id": []string{anotherCountry.ID},
	}
	updateCountry(t, filter, anotherCountry.Name, true)

	t.Run("delete Country", func(t *testing.T) {
		filter := map[string]interface{}{
			"name": map[string]interface{}{
				"regexp": "/" + newCountry.Name + "/",
			},
		}
		deleteCountry(t, filter, 1, nil)
	})

	// In this case anotherCountry shouldn't be deleted.
	t.Run("check Country is deleted", func(t *testing.T) {
		requireCountry(t, newCountry.ID, nil, false, postExecutor)
		requireCountry(t, anotherCountry.ID, anotherCountry, false, postExecutor)
	})
	cleanUp(t, []*country{anotherCountry}, nil, nil)
}

func addMutationReferences(t *testing.T) {
	addMutationUpdatesRefs(t, postExecutor)
	addMutationUpdatesRefsXID(t, postExecutor)
}

func addMutationUpdatesRefs(t *testing.T, executeRequest requestExecutor) {
	newCountry := addCountry(t, executeRequest)
	newAuthor := addAuthor(t, newCountry.ID, executeRequest)
	newPost := addPost(t, newAuthor.ID, newCountry.ID, executeRequest)

	// adding this author with a reference to the existing post changes both the
	// post and the author it was originally linked to.
	addAuthorParams := &GraphQLParams{
		Query: `mutation addAuthor($author: AddAuthorInput!) {
			addAuthor(input: [$author]) {
			  	author { id }
			}
		}`,
		Variables: map[string]interface{}{"author": map[string]interface{}{
			"name":  "Test Author",
			"posts": []interface{}{newPost},
		}},
	}
	gqlResponse := executeRequest(t, GraphqlURL, addAuthorParams)
	RequireNoGQLErrors(t, gqlResponse)

	var addResult struct {
		AddAuthor struct {
			Author []*author
		}
	}
	err := json.Unmarshal([]byte(gqlResponse.Data), &addResult)
	require.NoError(t, err)

	// The original author no longer has newPost in its list of posts
	newAuthor.Posts = []*post{}
	requireAuthor(t, newAuthor.ID, newAuthor, executeRequest)

	cleanUp(t,
		[]*country{newCountry},
		[]*author{newAuthor, addResult.AddAuthor.Author[0]},
		[]*post{newPost})
}

func addMutationUpdatesRefsXID(t *testing.T, executeRequest requestExecutor) {
	newCountry := &country{
		Name: "A Country",
		States: []*state{
			{Name: "Alphabet", Code: "ABC"},
		},
	}

	// The addCountry2 mutation should also remove the state "ABC" from country1's states list
	addCountryParams := &GraphQLParams{
		Query: `mutation addCountry($input: AddCountryInput!) {
			addCountry1: addCountry(input: [$input]) {
				country { id }
			}
			addCountry2: addCountry(input: [$input]) {
				country {
					id
					states {
						id
					}
				}
			}
		}`,
		Variables: map[string]interface{}{"input": newCountry},
	}

	gqlResponse := executeRequest(t, GraphqlURL, addCountryParams)
	RequireNoGQLErrors(t, gqlResponse)

	var addResult struct {
		AddCountry1 struct {
			Country []*country
		}
		AddCountry2 struct {
			Country []*country
		}
	}

	err := json.Unmarshal([]byte(gqlResponse.Data), &addResult)
	require.NoError(t, err)

	// Country1 doesn't have "ABC" in it's states list
	requireCountry(t, addResult.AddCountry1.Country[0].ID,
		&country{Name: "A Country", States: []*state{}},
		true, executeRequest)

	// Country 2 has the state
	requireCountry(t, addResult.AddCountry2.Country[0].ID,
		&country{Name: "A Country", States: []*state{{Name: "Alphabet", Code: "ABC"}}},
		true, executeRequest)

	cleanUp(t, []*country{addResult.AddCountry1.Country[0], addResult.AddCountry2.Country[0]}, nil,
		nil)
}

func updateMutationReferences(t *testing.T) {
	updateMutationUpdatesRefs(t, postExecutor)
	updateMutationUpdatesRefsXID(t, postExecutor)
	updateMutationOnlyUpdatesRefsIfDifferent(t, postExecutor)
}

func updateMutationUpdatesRefs(t *testing.T, executeRequest requestExecutor) {
	newCountry := addCountry(t, executeRequest)
	newAuthor := addAuthor(t, newCountry.ID, executeRequest)
	newPost := addPost(t, newAuthor.ID, newCountry.ID, executeRequest)
	newAuthor2 := addAuthor(t, newCountry.ID, executeRequest)

	// update author2 to steal newPost from author1 ... the post should get removed
	// from author1's post list
	updateAuthorParams := &GraphQLParams{
		Query: `mutation updateAuthor($id: ID!, $set: AuthorPatch!) {
			updateAuthor(
				input: {
					filter: {id: [$id]},
					set: $set
				}
			) {
			  	author { id }
			}
		}`,
		Variables: map[string]interface{}{
			"id":  newAuthor2.ID,
			"set": map[string]interface{}{"posts": []interface{}{newPost}},
		},
	}
	gqlResponse := executeRequest(t, GraphqlURL, updateAuthorParams)
	RequireNoGQLErrors(t, gqlResponse)

	// The original author no longer has newPost in its list of posts
	newAuthor.Posts = []*post{}
	requireAuthor(t, newAuthor.ID, newAuthor, executeRequest)

	// It's in author2
	newAuthor2.Posts = []*post{{
		PostID: newPost.PostID,
		Title:  newPost.Title,
		Text:   newPost.Text,
		Tags:   newPost.Tags,
	}}
	requireAuthor(t, newAuthor2.ID, newAuthor2, executeRequest)

	cleanUp(t,
		[]*country{newCountry},
		[]*author{newAuthor, newAuthor2},
		[]*post{newPost})
}

func updateMutationOnlyUpdatesRefsIfDifferent(t *testing.T, executeRequest requestExecutor) {
	newCountry := addCountry(t, executeRequest)
	newAuthor := addAuthor(t, newCountry.ID, executeRequest)
	newPost := addPost(t, newAuthor.ID, newCountry.ID, executeRequest)

	// update the post text, the mutation payload will also contain the author ... but,
	// the only change should be in the post text
	updateAuthorParams := &GraphQLParams{
		Query: `mutation updatePost($id: ID!, $set: PostPatch!) {
			updatePost(
				input: {
					filter: {postID: [$id]},
					set: $set
				}
			) {
			  	post {
					postID
					text
					author { id }
				}
			}
		}`,
		Variables: map[string]interface{}{
			"id": newPost.PostID,
			"set": map[string]interface{}{
				"text":   "The Updated Text",
				"author": newAuthor},
		},
	}
	gqlResponse := executeRequest(t, GraphqlURL, updateAuthorParams)
	RequireNoGQLErrors(t, gqlResponse)

	// The expected post was updated
	// The text is updated as expected
	// The author is unchanged
	expected := fmt.Sprintf(`
		{ "updatePost": {  "post": [
			{
				"postID": "%s",
				"text": "The Updated Text",
				"author": { "id": "%s" }
			}
		] } }`, newPost.PostID, newAuthor.ID)

	require.JSONEq(t, expected, string(gqlResponse.Data))

	cleanUp(t, []*country{newCountry}, []*author{newAuthor}, []*post{newPost})
}

func updateMutationUpdatesRefsXID(t *testing.T, executeRequest requestExecutor) {

	newCountry := &country{
		Name: "Testland",
		States: []*state{
			{Name: "Alphabet", Code: "ABC"},
		},
	}

	addCountryParams := &GraphQLParams{
		Query: `mutation addCountry($input: AddCountryInput!) {
			addCountry(input: [$input]) {
				country { id }
			}
		}`,
		Variables: map[string]interface{}{"input": newCountry},
	}

	gqlResponse := executeRequest(t, GraphqlURL, addCountryParams)
	RequireNoGQLErrors(t, gqlResponse)

	var addResult struct {
		AddCountry struct {
			Country []*country
		}
	}

	err := json.Unmarshal([]byte(gqlResponse.Data), &addResult)
	require.NoError(t, err)

	newCountry2 := addCountry(t, executeRequest)

	// newCountry has state ABC, now let's update newCountry2 to take it
	// and check that it's gone from newCountry

	updateCountryParams := &GraphQLParams{
		Query: `mutation updateCountry($id: ID!, $set: CountryPatch!) {
			updateCountry(
				input: {
					filter: {id: [$id]},
					set: $set
				}
			) {
				country { id }
			}
		}`,
		Variables: map[string]interface{}{
			"id":  newCountry2.ID,
			"set": map[string]interface{}{"states": newCountry.States},
		},
	}

	gqlResponse = executeRequest(t, GraphqlURL, updateCountryParams)
	RequireNoGQLErrors(t, gqlResponse)

	// newCountry doesn't have "ABC" in it's states list
	requireCountry(t, addResult.AddCountry.Country[0].ID,
		&country{Name: "Testland", States: []*state{}},
		true, executeRequest)

	// newCountry2 has the state
	requireCountry(t, newCountry2.ID,
		&country{Name: "Testland", States: []*state{{Name: "Alphabet", Code: "ABC"}}},
		true, executeRequest)

	cleanUp(t, []*country{addResult.AddCountry.Country[0], newCountry2}, nil, nil)
}

func deleteMutationReferences(t *testing.T) {
	deleteMutationSingleReference(t, postExecutor)
	deleteMutationMultipleReferences(t, postExecutor)
}

func deleteMutationSingleReference(t *testing.T, executeRequest requestExecutor) {

	newCountry := &country{
		Name: "A Country",
		States: []*state{
			{Name: "Alphabet", Code: "ABC"},
		},
	}

	addCountryParams := &GraphQLParams{
		Query: `mutation addCountry($input: AddCountryInput!) {
			addCountry(input: [$input]) {
				country {
					id
					states {
						id
					}
				}
			}
		}`,
		Variables: map[string]interface{}{"input": newCountry},
	}

	gqlResponse := executeRequest(t, GraphqlURL, addCountryParams)
	RequireNoGQLErrors(t, gqlResponse)

	var addResult struct {
		AddCountry struct {
			Country []*country
		}
	}

	err := json.Unmarshal([]byte(gqlResponse.Data), &addResult)
	require.NoError(t, err)

	filter := map[string]interface{}{"id": []string{addResult.AddCountry.Country[0].ID}}
	deleteCountry(t, filter, 1, nil)

	// the state doesn't belong to a country
	getCatParams := &GraphQLParams{
		Query: `query getState($id: ID!) {
			getState(id: $id) {
				country { id }
			}
		}`,
		Variables: map[string]interface{}{"id": addResult.AddCountry.Country[0].States[0].ID},
	}
	gqlResponse = getCatParams.ExecuteAsPost(t, GraphqlURL)
	RequireNoGQLErrors(t, gqlResponse)

	require.JSONEq(t, `{"getState":{"country":null}}`, string(gqlResponse.Data))
}

func deleteMutationMultipleReferences(t *testing.T, executeRequest requestExecutor) {
	newCountry := addCountry(t, executeRequest)
	newAuthor := addAuthor(t, newCountry.ID, executeRequest)
	newPost := addPost(t, newAuthor.ID, newCountry.ID, executeRequest)
	newCategory := addCategory(t, executeRequest)

	updateParams := &GraphQLParams{
		Query: `mutation updPost($filter: PostFilter!, $set: PostPatch!) {
			updatePost(input: { filter: $filter, set: $set }) {
				post { postID category { id } }
			}
		}`,
		Variables: map[string]interface{}{
			"filter": map[string]interface{}{"postID": []string{newPost.PostID}},
			"set":    map[string]interface{}{"category": newCategory}},
	}

	gqlResponse := updateParams.ExecuteAsPost(t, GraphqlURL)
	RequireNoGQLErrors(t, gqlResponse)

	// show that this post is in the author's posts
	newAuthor.Posts = []*post{{
		PostID:   newPost.PostID,
		Title:    newPost.Title,
		Text:     newPost.Text,
		Tags:     newPost.Tags,
		Category: newCategory,
	}}
	requireAuthor(t, newAuthor.ID, newAuthor, executeRequest)

	deletePost(t, newPost.PostID, 1, nil)

	// the post isn't in the author's list of posts
	newAuthor.Posts = []*post{}
	requireAuthor(t, newAuthor.ID, newAuthor, executeRequest)

	// the category doesn't have any posts
	getCatParams := &GraphQLParams{
		Query: `query getCategory($id: ID!) {
			getCategory(id: $id) {
				posts { postID }
			}
		}`,
		Variables: map[string]interface{}{"id": newCategory.ID},
	}
	gqlResponse = getCatParams.ExecuteAsPost(t, GraphqlURL)
	RequireNoGQLErrors(t, gqlResponse)

	require.JSONEq(t, `{"getCategory":{"posts":[]}}`, string(gqlResponse.Data))

	// the post is already deleted
	cleanUp(t, []*country{newCountry}, []*author{newAuthor}, nil)
}

func deleteCountry(
	t *testing.T,
	filter map[string]interface{},
	expectedNumUids int,
	expectedErrors x.GqlErrorList) {
	DeleteGqlType(t, "Country", filter, expectedNumUids, expectedErrors)
}

func deleteAuthors(
	t *testing.T,
	authorIDs []string,
	expectedErrors x.GqlErrorList) {
	filter := map[string]interface{}{"id": authorIDs}
	DeleteGqlType(t, "Author", filter, len(authorIDs), expectedErrors)
}

func deletePost(
	t *testing.T,
	postID string,
	expectedNumUids int,
	expectedErrors x.GqlErrorList) {
	filter := map[string]interface{}{"postID": []string{postID}}
	DeleteGqlType(t, "Post", filter, expectedNumUids, expectedErrors)
}

func deleteWrongID(t *testing.T) {
	newCountry := addCountry(t, postExecutor)
	newAuthor := addAuthor(t, newCountry.ID, postExecutor)

	expectedData := `{ "deleteCountry": {
		"msg": "No nodes were deleted",
		"numUids": 0
	} }`

	filter := map[string]interface{}{"id": []string{newAuthor.ID}}
	deleteCountryParams := &GraphQLParams{
		Query: `mutation deleteCountry($filter: CountryFilter!) {
			deleteCountry(filter: $filter) {
				msg
				numUids
			}
		}`,
		Variables: map[string]interface{}{"filter": filter},
	}

	gqlResponse := deleteCountryParams.ExecuteAsPost(t, GraphqlURL)
	require.JSONEq(t, expectedData, string(gqlResponse.Data))

	cleanUp(t, []*country{newCountry}, []*author{newAuthor}, []*post{})
}

func manyMutations(t *testing.T) {
	newCountry := addCountry(t, postExecutor)
	multiMutationParams := &GraphQLParams{
		Query: `mutation addCountries($name1: String!, $filter: CountryFilter!, $name2: String!) {
			add1: addCountry(input: [{ name: $name1 }]) {
				country {
					id
					name
				}
			}

			deleteCountry(filter: $filter) { msg }

			add2: addCountry(input: [{ name: $name2 }]) {
				country {
					id
					name
				}
			}
		}`,
		Variables: map[string]interface{}{
			"name1": "Testland1", "filter": map[string]interface{}{
				"id": []string{newCountry.ID}}, "name2": "Testland2"},
	}
	multiMutationExpected := `{
		"add1": { "country": [{ "id": "_UID_", "name": "Testland1" }] },
		"deleteCountry" : { "msg": "Deleted" },
		"add2": { "country": [{ "id": "_UID_", "name": "Testland2" }] }
	}`

	gqlResponse := multiMutationParams.ExecuteAsPost(t, GraphqlURL)
	RequireNoGQLErrors(t, gqlResponse)

	var expected, result struct {
		Add1 struct {
			Country []*country
		}
		DeleteCountry struct {
			Msg string
		}
		Add2 struct {
			Country []*country
		}
	}
	err := json.Unmarshal([]byte(multiMutationExpected), &expected)
	require.NoError(t, err)
	err = json.Unmarshal([]byte(gqlResponse.Data), &result)
	require.NoError(t, err)

	opt := cmpopts.IgnoreFields(country{}, "ID")
	if diff := cmp.Diff(expected, result, opt); diff != "" {
		t.Errorf("result mismatch (-want +got):\n%s", diff)
	}

	t.Run("country deleted", func(t *testing.T) {
		requireCountry(t, newCountry.ID, nil, false, postExecutor)
	})

	cleanUp(t, append(result.Add1.Country, result.Add2.Country...), []*author{}, []*post{})
}

func testSelectionInAddObject(t *testing.T) {
	newCountry := addCountry(t, postExecutor)
	newAuth := addAuthor(t, newCountry.ID, postExecutor)

	post1 := &post{
		Title:  "Test1",
		Author: newAuth,
	}

	post2 := &post{
		Title:  "Test2",
		Author: newAuth,
	}

	cases := map[string]struct {
		Filter   map[string]interface{}
		First    int
		Offset   int
		Sort     map[string]interface{}
		Expected []*post
	}{
		"Pagination": {
			First:  1,
			Offset: 1,
			Sort: map[string]interface{}{
				"desc": "title",
			},
			Expected: []*post{post1},
		},
		"Filter": {
			Filter: map[string]interface{}{
				"title": map[string]interface{}{
					"anyoftext": "Test1",
				},
			},
			Expected: []*post{post1},
		},
		"Sort": {
			Sort: map[string]interface{}{
				"desc": "title",
			},
			Expected: []*post{post2, post1},
		},
	}

	for name, test := range cases {
		t.Run(name, func(t *testing.T) {
			addPostParams := &GraphQLParams{
				Query: `mutation addPost($posts: [AddPostInput!]!, $filter:
					PostFilter, $first: Int, $offset: Int, $sort: PostOrder) {
				addPost(input: $posts) {
				  post (first:$first, offset:$offset, filter:$filter, order:$sort){
					postID
					title
				  }
				}
			}`,
				Variables: map[string]interface{}{
					"posts":  []*post{post1, post2},
					"first":  test.First,
					"offset": test.Offset,
					"sort":   test.Sort,
					"filter": test.Filter,
				},
			}

			gqlResponse := postExecutor(t, GraphqlURL, addPostParams)
			RequireNoGQLErrors(t, gqlResponse)
			var result struct {
				AddPost struct {
					Post []*post
				}
			}

			err := json.Unmarshal([]byte(gqlResponse.Data), &result)
			require.NoError(t, err)

			opt := cmpopts.IgnoreFields(post{}, "PostID", "Author")
			if diff := cmp.Diff(test.Expected, result.AddPost.Post, opt); diff != "" {
				t.Errorf("result mismatch (-want +got):\n%s", diff)
			}

			cleanUp(t, []*country{}, []*author{}, result.AddPost.Post)
		})

	}

	cleanUp(t, []*country{newCountry}, []*author{newAuth}, []*post{})

}

func mutationEmptyDelete(t *testing.T) {
	// Try to delete a node that doesn't exists.
	updatePostParams := &GraphQLParams{
		Query: `mutation{
			updatePost(input:{
				filter:{title:{allofterms:"Random"}},
				remove:{author:{name:"Non Existent"}}
		  }) {
		    post {
		    title
		    }
		  }
		}`,
	}

	gqlResponse := updatePostParams.ExecuteAsPost(t, GraphqlURL)
	require.NotNil(t, gqlResponse.Errors)
	require.Equal(t, gqlResponse.Errors[0].Error(), "couldn't rewrite mutation updatePost"+
		" because failed to rewrite mutation payload because id is not provided")
}

// After a successful mutation, the following query is executed.  That query can
// contain any depth or filtering that makes sense for the schema.
//
// I this case, we set up an author with existing posts, then add another post.
// The filter is down inside post->author->posts and finds just one of the
// author's posts.
func mutationWithDeepFilter(t *testing.T) {

	newCountry := addCountry(t, postExecutor)
	newAuthor := addAuthor(t, newCountry.ID, postExecutor)

	// Make sure they have a post not found by the filter
	newPost := addPost(t, newAuthor.ID, newCountry.ID, postExecutor)

	addPostParams := &GraphQLParams{
		Query: `mutation addPost($post: AddPostInput!) {
			addPost(input: [$post]) {
			  post {
				postID
				author {
					posts(filter: { title: { allofterms: "find me" }}) {
						title
					}
				}
			  }
			}
		}`,
		Variables: map[string]interface{}{"post": map[string]interface{}{
			"title":  "find me : a test of deep search after mutation",
			"author": map[string]interface{}{"id": newAuthor.ID},
		}},
	}

	// Expect the filter to find just the new post, not any of the author's existing posts.
	addPostExpected := `{ "addPost": {
		"post": [{
			"postID": "_UID_",
			"author": {
				"posts": [ { "title": "find me : a test of deep search after mutation" } ]
			}
		}]
	} }`

	gqlResponse := addPostParams.ExecuteAsPost(t, GraphqlURL)
	RequireNoGQLErrors(t, gqlResponse)

	var expected, result struct {
		AddPost struct {
			Post []*post
		}
	}
	err := json.Unmarshal([]byte(addPostExpected), &expected)
	require.NoError(t, err)
	err = json.Unmarshal([]byte(gqlResponse.Data), &result)
	require.NoError(t, err)

	requireUID(t, result.AddPost.Post[0].PostID)

	opt := cmpopts.IgnoreFields(post{}, "PostID")
	if diff := cmp.Diff(expected, result, opt); diff != "" {
		t.Errorf("result mismatch (-want +got):\n%s", diff)
	}

	cleanUp(t, []*country{newCountry}, []*author{newAuthor},
		[]*post{newPost, result.AddPost.Post[0]})
}

// TestManyMutationsWithQueryError : If there are multiple mutations and an error
// occurs in the mutation, then then following mutations aren't executed.  That's
// tested by TestManyMutationsWithError in the resolver tests.
//
// However, there can also be an error in the query following a mutation, but
// that shouldn't stop the following mutations because the actual mutation
// went through without error.
func manyMutationsWithQueryError(t *testing.T) {
	newCountry := addCountry(t, postExecutor)

	// delete the country's name.
	// The schema states type Country `{ ... name: String! ... }`
	// so a query error will be raised if we ask for the country's name in a
	// query.  Don't think a GraphQL update can do this ATM, so do through Dgraph.
	d, err := grpc.Dial(AlphagRPC, grpc.WithInsecure())
	require.NoError(t, err)
	client := dgo.NewDgraphClient(api.NewDgraphClient(d))
	mu := &api.Mutation{
		CommitNow: true,
		DelNquads: []byte(fmt.Sprintf("<%s> <Country.name> * .", newCountry.ID)),
	}
	_, err = client.NewTxn().Mutate(context.Background(), mu)
	require.NoError(t, err)

	// add1 - should succeed
	// add2 - should succeed and also return an error (country doesn't have a name)
	// add3 - should succeed
	multiMutationParams := &GraphQLParams{
		Query: `mutation addCountries($countryID: ID!) {
			add1: addAuthor(input: [{ name: "A. N. Author", country: { id: $countryID }}]) {
				author {
					id
					name
					country {
						id
					}
				}
			}

			add2: addAuthor(input: [{ name: "Ann Other Author", country: { id: $countryID }}]) {
				author {
					id
					name
					country {
						id
						name
					}
				}
			}

			add3: addCountry(input: [{ name: "abc" }]) {
				country {
					id
					name
				}
			}
		}`,
		Variables: map[string]interface{}{"countryID": newCountry.ID},
	}
	expectedData := fmt.Sprintf(`{
		"add1": { "author": [{ "id": "_UID_", "name": "A. N. Author", "country": { "id": "%s" } }] },
		"add2": { "author": [{ "id": "_UID_", "name": "Ann Other Author", "country": null }] },
		"add3": { "country": [{ "id": "_UID_", "name": "abc" }] }
	}`, newCountry.ID)

	expectedErrors := x.GqlErrorList{
		&x.GqlError{Message: `Non-nullable field 'name' (type String!) was not present ` +
			`in result from Dgraph.  GraphQL error propagation triggered.`,
			Locations: []x.Location{{Line: 18, Column: 7}},
			Path:      []interface{}{"add2", "author", float64(0), "country", "name"}}}

	gqlResponse := multiMutationParams.ExecuteAsPost(t, GraphqlURL)

	if diff := cmp.Diff(expectedErrors, gqlResponse.Errors); diff != "" {
		t.Errorf("errors mismatch (-want +got):\n%s", diff)
	}

	var expected, result struct {
		Add1 struct {
			Author []*author
		}
		Add2 struct {
			Author []*author
		}
		Add3 struct {
			Country []*country
		}
	}
	err = json.Unmarshal([]byte(expectedData), &expected)
	require.NoError(t, err)

	err = json.Unmarshal([]byte(gqlResponse.Data), &result)
	require.NoError(t, err)

	opt1 := cmpopts.IgnoreFields(author{}, "ID")
	opt2 := cmpopts.IgnoreFields(country{}, "ID")
	if diff := cmp.Diff(expected, result, opt1, opt2); diff != "" {
		t.Errorf("result mismatch (-want +got):\n%s", diff)
	}

	cleanUp(t,
		[]*country{newCountry, result.Add3.Country[0]},
		[]*author{result.Add1.Author[0], result.Add2.Author[0]},
		[]*post{})
}

func cleanUp(t *testing.T, countries []*country, authors []*author, posts []*post) {
	t.Run("cleaning up", func(t *testing.T) {
		for _, post := range posts {
			deletePost(t, post.PostID, 1, nil)
		}

		for _, author := range authors {
			deleteAuthors(t, []string{author.ID}, nil)
		}

		for _, country := range countries {
			filter := map[string]interface{}{"id": []string{country.ID}}
			deleteCountry(t, filter, 1, nil)
		}
	})
}

type starship struct {
	ID     string  `json:"id"`
	Name   string  `json:"name"`
	Length float64 `json:"length"`
}

func addStarship(t *testing.T) *starship {
	addStarshipParams := &GraphQLParams{
		Query: `mutation addStarship($starship: AddStarshipInput!) {
			addStarship(input: [$starship]) {
				starship {
					id
					name
					length
			  	}
			}
		}`,
		Variables: map[string]interface{}{"starship": map[string]interface{}{
			"name":   "Millennium Falcon",
			"length": 2,
		}},
	}

	gqlResponse := addStarshipParams.ExecuteAsPost(t, GraphqlURL)
	RequireNoGQLErrors(t, gqlResponse)

	addStarshipExpected := `{"addStarship":{
		"starship":[{
			"name":"Millennium Falcon",
			"length":2
		}]
	}}`

	var expected, result struct {
		AddStarship struct {
			Starship []*starship
		}
	}
	err := json.Unmarshal([]byte(addStarshipExpected), &expected)
	require.NoError(t, err)
	err = json.Unmarshal([]byte(gqlResponse.Data), &result)
	require.NoError(t, err)

	requireUID(t, result.AddStarship.Starship[0].ID)

	opt := cmpopts.IgnoreFields(starship{}, "ID")
	if diff := cmp.Diff(expected, result, opt); diff != "" {
		t.Errorf("result mismatch (-want +got):\n%s", diff)
	}

	return result.AddStarship.Starship[0]
}

func addHuman(t *testing.T, starshipID string) string {
	addHumanParams := &GraphQLParams{
		Query: `mutation addHuman($human: AddHumanInput!) {
			addHuman(input: [$human]) {
				human {
					id
			  	}
			}
		}`,
		Variables: map[string]interface{}{"human": map[string]interface{}{
			"name":         "Han",
			"ename":        "Han_employee",
			"totalCredits": 10,
			"appearsIn":    []string{"EMPIRE"},
			"starships": []map[string]interface{}{{
				"id": starshipID,
			}},
		}},
	}

	gqlResponse := addHumanParams.ExecuteAsPost(t, GraphqlURL)
	RequireNoGQLErrors(t, gqlResponse)

	var result struct {
		AddHuman struct {
			Human []struct {
				ID string
			}
		}
	}
	err := json.Unmarshal([]byte(gqlResponse.Data), &result)
	require.NoError(t, err)

	requireUID(t, result.AddHuman.Human[0].ID)
	return result.AddHuman.Human[0].ID
}

func addDroid(t *testing.T) string {
	addDroidParams := &GraphQLParams{
		Query: `mutation addDroid($droid: AddDroidInput!) {
			addDroid(input: [$droid]) {
				droid {
					id
				}
			}
		}`,
		Variables: map[string]interface{}{"droid": map[string]interface{}{
			"name":            "R2-D2",
			"primaryFunction": "Robot",
			"appearsIn":       []string{"EMPIRE"},
		}},
	}

	gqlResponse := addDroidParams.ExecuteAsPost(t, GraphqlURL)
	RequireNoGQLErrors(t, gqlResponse)

	var result struct {
		AddDroid struct {
			Droid []struct {
				ID string
			}
		}
	}
	err := json.Unmarshal([]byte(gqlResponse.Data), &result)
	require.NoError(t, err)

	requireUID(t, result.AddDroid.Droid[0].ID)
	return result.AddDroid.Droid[0].ID
}

func addThingOne(t *testing.T) string {
	addThingOneParams := &GraphQLParams{
		Query: `mutation addThingOne($input: AddThingOneInput!) {
			addThingOne(input: [$input]) {
				thingOne {
					id
				}
			}
		}`,
		Variables: map[string]interface{}{"input": map[string]interface{}{
			"name":   "Thing-1",
			"color":  "White",
			"usedBy": "me",
		}},
	}

	gqlResponse := addThingOneParams.ExecuteAsPost(t, GraphqlURL)
	RequireNoGQLErrors(t, gqlResponse)

	var result struct {
		AddThingOne struct {
			ThingOne []struct {
				ID string
			}
		}
	}
	err := json.Unmarshal([]byte(gqlResponse.Data), &result)
	require.NoError(t, err)

	requireUID(t, result.AddThingOne.ThingOne[0].ID)
	return result.AddThingOne.ThingOne[0].ID
}

func addThingTwo(t *testing.T) string {
	addThingTwoParams := &GraphQLParams{
		Query: `mutation addThingTwo($input: AddThingTwoInput!) {
			addThingTwo(input: [$input]) {
				thingTwo {
					id
				}
			}
		}`,
		Variables: map[string]interface{}{"input": map[string]interface{}{
			"name":  "Thing-2",
			"color": "Black",
			"owner": "someone",
		}},
	}

	gqlResponse := addThingTwoParams.ExecuteAsPost(t, GraphqlURL)
	RequireNoGQLErrors(t, gqlResponse)

	var result struct {
		AddThingTwo struct {
			ThingTwo []struct {
				ID string
			}
		}
	}
	err := json.Unmarshal([]byte(gqlResponse.Data), &result)
	require.NoError(t, err)

	requireUID(t, result.AddThingTwo.ThingTwo[0].ID)
	return result.AddThingTwo.ThingTwo[0].ID
}

func addHome(t *testing.T, humanId string) (string, string, string, string) {
	addHomeParams := &GraphQLParams{
		Query: `mutation addHome($input: AddHomeInput!) {
			addHome(input: [$input]) {
				home {
					id
					members {
						__typename
						... on Animal {
							id
						}
						... on Human {
							id
						}
						... on Plant {
							id
						}
					}
				}
			}
		}`,
		Variables: map[string]interface{}{
			"input": map[string]interface{}{
				"address": "Avenger Street",
				"members": []interface{}{
					map[string]interface{}{
						"dogRef": map[string]interface{}{
							"category": "Mammal",
							"breed":    "German Shephard",
						},
					},
					map[string]interface{}{
						"parrotRef": map[string]interface{}{
							"category": "Bird",
							"repeatsWords": []interface{}{
								"squawk",
								"Good Morning!",
							},
						},
					},
					map[string]interface{}{
						"humanRef": map[string]interface{}{
							"id": humanId,
						},
					},
					map[string]interface{}{
						"plantRef": map[string]interface{}{
							"breed": "Flower",
						},
					},
				},
				"favouriteMember": map[string]interface{}{
					"humanRef": map[string]interface{}{
						"id": humanId,
					},
				},
			},
		},
	}

	gqlResponse := addHomeParams.ExecuteAsPost(t, GraphqlURL)
	RequireNoGQLErrors(t, gqlResponse)

	var result struct {
		AddHome struct {
			Home []struct {
				ID      string
				Members []struct {
					Typename string `json:"__typename"`
					ID       string
				}
			}
		}
	}
	err := json.Unmarshal([]byte(gqlResponse.Data), &result)
	require.NoError(t, err)

	homeId := result.AddHome.Home[0].ID
	requireUID(t, homeId)

	var dogId, parrotId, plantId string
	for _, member := range result.AddHome.Home[0].Members {
		switch member.Typename {
		case "Dog":
			dogId = member.ID
		case "Parrot":
			parrotId = member.ID
		case "Plant":
			plantId = member.ID
		}
	}
	return homeId, dogId, parrotId, plantId
}

func deleteHome(t *testing.T, homeId, dogId, parrotId, plantId string) {
	homeFilter := map[string]interface{}{"id": []string{homeId}}
	DeleteGqlType(t, "Home", homeFilter, 1, nil)
	dogFilter := map[string]interface{}{"id": []string{dogId}}
	DeleteGqlType(t, "Dog", dogFilter, 1, nil)
	parrotFilter := map[string]interface{}{"id": []string{parrotId}}
	DeleteGqlType(t, "Parrot", parrotFilter, 1, nil)
	plantFilter := map[string]interface{}{"id": []string{plantId}}
	DeleteGqlType(t, "Plant", plantFilter, 1, nil)
}

func deleteThingOne(t *testing.T, thingOneId string) {
	thingOneFilter := map[string]interface{}{"id": []string{thingOneId}}
	DeleteGqlType(t, "ThingOne", thingOneFilter, 1, nil)
}

func deleteThingTwo(t *testing.T, thingTwoId string) {
	thingTwoFilter := map[string]interface{}{"id": []string{thingTwoId}}
	DeleteGqlType(t, "ThingTwo", thingTwoFilter, 1, nil)
}

func updateCharacter(t *testing.T, id string) {
	updateCharacterParams := &GraphQLParams{
		Query: `mutation updateCharacter($character: UpdateCharacterInput!) {
			updateCharacter(input: $character) {
				character {
					name
				}
			}
		}`,
		Variables: map[string]interface{}{"character": map[string]interface{}{
			"filter": map[string]interface{}{
				"id": []string{id},
			},
			"set": map[string]interface{}{
				"name": "Han Solo",
			},
		}},
	}

	gqlResponse := updateCharacterParams.ExecuteAsPost(t, GraphqlURL)
	RequireNoGQLErrors(t, gqlResponse)
}

func queryInterfaceAfterAddMutation(t *testing.T) {
	newStarship := addStarship(t)
	humanID := addHuman(t, newStarship.ID)
	droidID := addDroid(t)
	updateCharacter(t, humanID)

	t.Run("test query all characters", func(t *testing.T) {
		queryCharacterParams := &GraphQLParams{
			Query: `query {
			queryCharacter {
			  id
			  name
			  appearsIn
			  ... on Human {
				starships {
					name
					length
				}
				totalCredits
			  }
			  ... on Droid {
				primaryFunction
			  }
			}
		  }`,
		}

		gqlResponse := queryCharacterParams.ExecuteAsPost(t, GraphqlURL)
		RequireNoGQLErrors(t, gqlResponse)

		expected := fmt.Sprintf(`{
			"queryCharacter": [
			  {
				"id": "%s",
				"name": "Han Solo",
				"appearsIn": ["EMPIRE"],
				"starships": [
				  {
					"name": "Millennium Falcon",
					"length": 2
				  }
				],
				"totalCredits": 10
			  },
			  {
				"id": "%s",
				"name": "R2-D2",
				"appearsIn": ["EMPIRE"],
				"primaryFunction": "Robot"
			  }
			]
		  }`, humanID, droidID)

		testutil.CompareJSON(t, expected, string(gqlResponse.Data))
	})

	t.Run("test query characters by name", func(t *testing.T) {
		queryCharacterByNameParams := &GraphQLParams{
			Query: `query {
		queryCharacter(filter: { name: { eq: "Han Solo" } }) {
		  id
		  name
		  appearsIn
		  ... on Human {
			starships {
				name
				length
			}
			totalCredits
		  }
		  ... on Droid {
			primaryFunction
		  }
		}
	  }`,
		}

		gqlResponse := queryCharacterByNameParams.ExecuteAsPost(t, GraphqlURL)
		RequireNoGQLErrors(t, gqlResponse)

		expected := fmt.Sprintf(`{
		"queryCharacter": [
		  {
			"id": "%s",
			"name": "Han Solo",
			"appearsIn": ["EMPIRE"],
			"starships": [
			  {
				"name": "Millennium Falcon",
				"length": 2
			  }
			],
			"totalCredits": 10
		  }
		]
	  }`, humanID)
		testutil.CompareJSON(t, expected, string(gqlResponse.Data))
	})

	t.Run("test query all humans", func(t *testing.T) {
		queryHumanParams := &GraphQLParams{
			Query: `query {
		queryHuman {
		  id
		  name
		  appearsIn
		  starships {
			name
			length
		  }
		  totalCredits
		}
	  }`,
		}

		gqlResponse := queryHumanParams.ExecuteAsPost(t, GraphqlURL)
		RequireNoGQLErrors(t, gqlResponse)

		expected := fmt.Sprintf(`{
		"queryHuman": [
		  {
			"id": "%s",
			"name": "Han Solo",
			"appearsIn": ["EMPIRE"],
			"starships": [
			  {
				"name": "Millennium Falcon",
				"length": 2
			  }
			],
			"totalCredits": 10
		  }
		]
	  }`, humanID)
		testutil.CompareJSON(t, expected, string(gqlResponse.Data))
	})

	t.Run("test query humans by name", func(t *testing.T) {
		queryHumanParamsByName := &GraphQLParams{
			Query: `query {
		queryHuman(filter: { name: { eq: "Han Solo" } }) {
		  id
		  name
		  appearsIn
		  starships {
			name
			length
		  }
		  totalCredits
		}
	  }`,
		}

		gqlResponse := queryHumanParamsByName.ExecuteAsPost(t, GraphqlURL)
		RequireNoGQLErrors(t, gqlResponse)

		expected := fmt.Sprintf(`{
		"queryHuman": [
		  {
			"id": "%s",
			"name": "Han Solo",
			"appearsIn": ["EMPIRE"],
			"starships": [
			  {
				"name": "Millennium Falcon",
				"length": 2
			  }
			],
			"totalCredits": 10
		  }
		]
	  }`, humanID)

		testutil.CompareJSON(t, expected, string(gqlResponse.Data))
	})

	cleanupStarwars(t, newStarship.ID, humanID, droidID)
}

func cleanupStarwars(t *testing.T, starshipID, humanID, droidID string) {
	// Delete everything
	if starshipID != "" {
		starshipFilter := map[string]interface{}{"id": []string{starshipID}}
		DeleteGqlType(t, "Starship", starshipFilter, 1, nil)
	}
	if humanID != "" {
		humanFilter := map[string]interface{}{"id": []string{humanID}}
		DeleteGqlType(t, "Human", humanFilter, 1, nil)
	}
	if droidID != "" {
		droidFilter := map[string]interface{}{"id": []string{droidID}}
		DeleteGqlType(t, "Droid", droidFilter, 1, nil)
	}
}

func requireState(t *testing.T, uid string, expectedState *state,
	executeRequest requestExecutor) {

	params := &GraphQLParams{
		Query: `query getState($id: ID!) {
			getState(id: $id) {
				id
				xcode
				name
				country {
					id
					name
				}
			}
		}`,
		Variables: map[string]interface{}{"id": uid},
	}
	gqlResponse := executeRequest(t, GraphqlURL, params)
	RequireNoGQLErrors(t, gqlResponse)

	var result struct {
		GetState *state
	}
	err := json.Unmarshal([]byte(gqlResponse.Data), &result)
	require.NoError(t, err)

	if diff := cmp.Diff(expectedState, result.GetState); diff != "" {
		t.Errorf("result mismatch (-want +got):\n%s", diff)
	}
}

func addState(t *testing.T, name string, executeRequest requestExecutor) *state {
	addStateParams := &GraphQLParams{
		Query: `mutation addState($xcode: String!, $name: String!) {
			addState(input: [{ xcode: $xcode, name: $name }]) {
				state {
					id
					xcode
					name
				}
			}
		}`,
		Variables: map[string]interface{}{"name": name, "xcode": "cal"},
	}
	addStateExpected := `
		{ "addState": { "state": [{ "id": "_UID_", "name": "` + name + `", "xcode": "cal" } ]} }`

	gqlResponse := executeRequest(t, GraphqlURL, addStateParams)
	RequireNoGQLErrors(t, gqlResponse)

	var expected, result struct {
		AddState struct {
			State []*state
		}
	}
	err := json.Unmarshal([]byte(addStateExpected), &expected)
	require.NoError(t, err)
	err = json.Unmarshal([]byte(gqlResponse.Data), &result)
	require.NoError(t, err)

	requireUID(t, result.AddState.State[0].ID)

	// Always ignore the ID of the object that was just created.  That ID is
	// minted by Dgraph.
	opt := cmpopts.IgnoreFields(state{}, "ID")
	if diff := cmp.Diff(expected, result, opt); diff != "" {
		t.Errorf("result mismatch (-want +got):\n%s", diff)
	}

	return result.AddState.State[0]
}

func deleteState(
	t *testing.T,
	filter map[string]interface{},
	expectedNumUids int,
	expectedErrors x.GqlErrorList) {
	DeleteGqlType(t, "State", filter, expectedNumUids, expectedErrors)
}

func DeleteGqlType(
	t *testing.T,
	typeName string,
	filter map[string]interface{},
	expectedNumUids int,
	expectedErrors x.GqlErrorList) {

	deleteTypeParams := &GraphQLParams{
		Query: fmt.Sprintf(`mutation delete%s($filter: %sFilter!) {
			delete%s(filter: $filter) { msg numUids }
		}`, typeName, typeName, typeName),
		Variables: map[string]interface{}{"filter": filter},
	}

	gqlResponse := deleteTypeParams.ExecuteAsPost(t, GraphqlURL)
	if len(expectedErrors) == 0 {
		RequireNoGQLErrors(t, gqlResponse)

		var result map[string]interface{}
		err := json.Unmarshal(gqlResponse.Data, &result)
		require.NoError(t, err)

		deleteField := fmt.Sprintf(`delete%s`, typeName)
		deleteType := result[deleteField].(map[string]interface{})
		gotNumUids := int(deleteType["numUids"].(float64))
		require.Equal(t, expectedNumUids, gotNumUids,
			"numUids mismatch while deleting %s (filter: %v) want: %d, got: %d", typeName, filter,
			expectedNumUids, gotNumUids)
		if expectedNumUids == 0 {
			require.Equal(t, "No nodes were deleted", deleteType["msg"],
				"while deleting %s (filter: %v)", typeName, filter)
		} else {
			require.Equal(t, "Deleted", deleteType["msg"], "while deleting %s (filter: %v)",
				typeName, filter)
		}
	} else if diff := cmp.Diff(expectedErrors, gqlResponse.Errors); diff != "" {
		t.Errorf("errors mismatch (-want +got):\n%s", diff)
	}
}

func addMutationWithXid(t *testing.T, executeRequest requestExecutor) {
	newState := addState(t, "California", executeRequest)
	requireState(t, newState.ID, newState, executeRequest)

	// Try add again, it should fail this time.
	name := "Calgary"
	addStateParams := &GraphQLParams{
		Query: `mutation addState($xcode: String!, $name: String!) {
			addState(input: [{ xcode: $xcode, name: $name }]) {
				state {
					id
					xcode
					name
				}
			}
		}`,
		Variables: map[string]interface{}{"name": name, "xcode": "cal"},
	}

	gqlResponse := executeRequest(t, GraphqlURL, addStateParams)
	require.NotNil(t, gqlResponse.Errors)
	require.Contains(t, gqlResponse.Errors[0].Error(),
		"because id cal already exists for type State")

	filter := map[string]interface{}{"xcode": map[string]interface{}{"eq": "cal"}}
	deleteState(t, filter, 1, nil)
}

func addMutationWithXID(t *testing.T) {
	addMutationWithXid(t, postExecutor)
}

func addMultipleMutationWithOneError(t *testing.T) {
	newCountry := addCountry(t, postExecutor)
	newAuth := addAuthor(t, newCountry.ID, postExecutor)

	badAuth := &author{
		ID: "0x0",
	}

	goodPost := &post{
		Title:       "Test Post",
		Text:        "This post is just a test.",
		IsPublished: true,
		NumLikes:    1000,
		Author:      newAuth,
	}

	badPost := &post{
		Title:       "Test Post",
		Text:        "This post is just a test.",
		IsPublished: true,
		NumLikes:    1000,
		Author:      badAuth,
	}

	anotherGoodPost := &post{
		Title:       "Another Test Post",
		Text:        "This is just another post",
		IsPublished: true,
		NumLikes:    1000,
		Author:      newAuth,
	}

	addPostParams := &GraphQLParams{
		Query: `mutation addPost($posts: [AddPostInput!]!) {
			addPost(input: $posts) {
			  post {
				postID
				title
				author {
					id
				}
			  }
			}
		}`,
		Variables: map[string]interface{}{"posts": []*post{goodPost, badPost,
			anotherGoodPost}},
	}

	gqlResponse := postExecutor(t, GraphqlURL, addPostParams)

	addPostExpected := fmt.Sprintf(`{ "addPost": {
		"post": [{
			"title": "Text Post",
			"author": {
				"id": "%s"
			}
		}, {
			"title": "Another Test Post",
			"author": {
				"id": "%s"
			}
		}]
	} }`, newAuth.ID, newAuth.ID)

	var expected, result struct {
		AddPost struct {
			Post []*post
		}
	}
	err := json.Unmarshal([]byte(addPostExpected), &expected)
	require.NoError(t, err)
	err = json.Unmarshal([]byte(gqlResponse.Data), &result)
	require.NoError(t, err)

	require.Contains(t, gqlResponse.Errors[0].Error(),
		`couldn't rewrite query for mutation addPost because ID "0x0" isn't a Author`)

	cleanUp(t, []*country{newCountry}, []*author{newAuth}, result.AddPost.Post)
}

func addMovie(t *testing.T, executeRequest requestExecutor) *movie {
	addMovieParams := &GraphQLParams{
		Query: `mutation addMovie($name: String!) {
			addMovie(input: [{ name: $name }]) {
				movie {
					id
					name
					director {
						name
					}
				}
			}
		}`,
		Variables: map[string]interface{}{"name": "Testmovie"},
	}
	addMovieExpected := `
		{ "addMovie": { "movie": [{ "id": "_UID_", "name": "Testmovie", "director": [] }] } }`

	gqlResponse := executeRequest(t, GraphqlURL, addMovieParams)
	RequireNoGQLErrors(t, gqlResponse)

	var expected, result struct {
		AddMovie struct {
			Movie []*movie
		}
	}
	err := json.Unmarshal([]byte(addMovieExpected), &expected)
	require.NoError(t, err)
	err = json.Unmarshal([]byte(gqlResponse.Data), &result)
	require.NoError(t, err)

	require.Equal(t, len(result.AddMovie.Movie), 1)
	requireUID(t, result.AddMovie.Movie[0].ID)

	// Always ignore the ID of the object that was just created.  That ID is
	// minted by Dgraph.
	opt := cmpopts.IgnoreFields(movie{}, "ID")
	if diff := cmp.Diff(expected, result, opt); diff != "" {
		t.Errorf("result mismatch (-want +got):\n%s", diff)
	}

	return result.AddMovie.Movie[0]
}

func cleanupMovieAndDirector(t *testing.T, movieID, directorID string) {
	// Delete everything
	multiMutationParams := &GraphQLParams{
		Query: `mutation cleanup($movieFilter: MovieFilter!, $dirFilter: MovieDirectorFilter!) {
		deleteMovie(filter: $movieFilter) { msg }
		deleteMovieDirector(filter: $dirFilter) { msg }
	}`,
		Variables: map[string]interface{}{
			"movieFilter": map[string]interface{}{
				"id": []string{movieID},
			},
			"dirFilter": map[string]interface{}{
				"id": []string{directorID},
			},
		},
	}
	multiMutationExpected := `{
	"deleteMovie": { "msg": "Deleted" },
	"deleteMovieDirector" : { "msg": "Deleted" }
}`

	gqlResponse := multiMutationParams.ExecuteAsPost(t, GraphqlURL)
	RequireNoGQLErrors(t, gqlResponse)

	testutil.CompareJSON(t, multiMutationExpected, string(gqlResponse.Data))
}

func addMutationWithReverseDgraphEdge(t *testing.T) {
	// create movie
	// create movie director and link the movie
	// query for movie and movie director along reverse edge, we should be able to get the director

	newMovie := addMovie(t, postExecutor)

	addMovieDirectorParams := &GraphQLParams{
		Query: `mutation addMovieDirector($dir: [AddMovieDirectorInput!]!) {
			addMovieDirector(input: $dir) {
			  movieDirector {
				id
				name
			  }
			}
		}`,
		Variables: map[string]interface{}{"dir": []map[string]interface{}{{
			"name":     "Spielberg",
			"directed": []map[string]interface{}{{"id": newMovie.ID}},
		}}},
	}

	addMovieDirectorExpected := `{ "addMovieDirector": { "movieDirector": [{ "id": "_UID_", "name": "Spielberg" }] } }`

	gqlResponse := postExecutor(t, GraphqlURL, addMovieDirectorParams)
	RequireNoGQLErrors(t, gqlResponse)

	var expected, result struct {
		AddMovieDirector struct {
			MovieDirector []*director
		}
	}
	err := json.Unmarshal([]byte(addMovieDirectorExpected), &expected)
	require.NoError(t, err)
	err = json.Unmarshal([]byte(gqlResponse.Data), &result)
	require.NoError(t, err)

	require.Equal(t, len(result.AddMovieDirector.MovieDirector), 1)
	movieDirectorID := result.AddMovieDirector.MovieDirector[0].ID
	requireUID(t, movieDirectorID)

	// Always ignore the ID of the object that was just created.  That ID is
	// minted by Dgraph.
	opt := cmpopts.IgnoreFields(director{}, "ID")
	if diff := cmp.Diff(expected, result, opt); diff != "" {
		t.Errorf("result mismatch (-want +got):\n%s", diff)
	}

	getMovieParams := &GraphQLParams{
		Query: `query getMovie($id: ID!) {
			getMovie(id: $id) {
				name
				director {
					name
				}
			}
		}`,
		Variables: map[string]interface{}{
			"id": newMovie.ID,
		},
	}

	gqlResponse = getMovieParams.ExecuteAsPost(t, GraphqlURL)
	RequireNoGQLErrors(t, gqlResponse)
	expectedResponse := `{"getMovie":{"name":"Testmovie","director":[{"name":"Spielberg"}]}}`
	require.Equal(t, expectedResponse, string(gqlResponse.Data))

	cleanupMovieAndDirector(t, newMovie.ID, movieDirectorID)
}

func testNumUids(t *testing.T) {
	newCountry := addCountry(t, postExecutor)

	auth := &author{
		Name:    "New Author",
		Country: newCountry,
		Posts: []*post{
			{
				Title:    "A New Post for testing numUids",
				Text:     "Text of new post",
				Tags:     []string{},
				Category: &category{Name: "A Category"},
			},
			{
				Title: "Another New Post for testing numUids",
				Text:  "Text of other new post",
				Tags:  []string{},
			},
		},
	}

	addAuthorParams := &GraphQLParams{
		Query: `mutation addAuthor($author: [AddAuthorInput!]!) {
			addAuthor(input: $author) {
				numUids
				author {
					id
					posts {
						postID
					}
				}
			}
		}`,
		Variables: map[string]interface{}{"author": []*author{auth}},
	}

	var result struct {
		AddAuthor struct {
			Author  []*author
			NumUids int
		}
	}

	gqlResponse := postExecutor(t, GraphqlURL, addAuthorParams)
	RequireNoGQLErrors(t, gqlResponse)

	t.Run("Test numUID in add", func(t *testing.T) {
		err := json.Unmarshal([]byte(gqlResponse.Data), &result)
		require.NoError(t, err)
		require.Equal(t, result.AddAuthor.NumUids, 4)
	})

	t.Run("Test numUID in update", func(t *testing.T) {
		updatePostParams := &GraphQLParams{
			Query: `mutation updatePosts($posts: UpdatePostInput!) {
			updatePost(input: $posts) {
				numUids
			}
		}`,
			Variables: map[string]interface{}{"posts": map[string]interface{}{
				"filter": map[string]interface{}{
					"title": map[string]interface{}{
						"anyofterms": "numUids",
					},
				},
				"set": map[string]interface{}{
					"numLikes": 999,
				},
			}},
		}

		gqlResponse = postExecutor(t, GraphqlURL, updatePostParams)
		RequireNoGQLErrors(t, gqlResponse)

		var updateResult struct {
			UpdatePost struct {
				Post    []*post
				NumUids int
			}
		}

		err := json.Unmarshal([]byte(gqlResponse.Data), &updateResult)
		require.NoError(t, err)
		require.Equal(t, updateResult.UpdatePost.NumUids, 2)
	})

	t.Run("Test numUID in delete", func(t *testing.T) {
		deleteAuthorParams := &GraphQLParams{
			Query: `mutation deleteItems($authorFilter: AuthorFilter!,
			$postFilter: PostFilter!) {

			deleteAuthor(filter: $authorFilter) {
				numUids
			}

			deletePost(filter: $postFilter) {
				numUids
				msg
			}
		}`,
			Variables: map[string]interface{}{
				"postFilter": map[string]interface{}{
					"title": map[string]interface{}{
						"anyofterms": "numUids",
					},
				},
				"authorFilter": map[string]interface{}{
					"id": []string{result.AddAuthor.Author[0].ID},
				},
			},
		}
		gqlResponse = postExecutor(t, GraphqlURL, deleteAuthorParams)
		RequireNoGQLErrors(t, gqlResponse)

		var deleteResult struct {
			DeleteAuthor struct {
				Msg     string
				NumUids int
			}
			DeletePost struct {
				Msg     string
				NumUids int
			}
		}

		err := json.Unmarshal([]byte(gqlResponse.Data), &deleteResult)
		require.NoError(t, err)
		require.Equal(t, deleteResult.DeleteAuthor.NumUids, 1)
		require.Equal(t, deleteResult.DeleteAuthor.Msg, "")
		require.Equal(t, deleteResult.DeletePost.NumUids, 2)
		require.Equal(t, deleteResult.DeletePost.Msg, "Deleted")
	})

	// no need to delete author and posts as they would be already deleted by above test
	cleanUp(t, []*country{newCountry}, nil, nil)
}

func deleteUser(t *testing.T, userObj user) {
<<<<<<< HEAD
	deleteGqlType(t, "User", getXidFilter("name", []string{userObj.Name}), 1, nil)
=======
	DeleteGqlType(t, "User", getXidFilter("name", []string{userObj.Name}), 1, nil)
>>>>>>> 996cafd1
}

func threeLevelDeepMutation(t *testing.T) {
	newStudent := &student{
		Xid:  "HS1",
		Name: "Stud1",
		TaughtBy: []*teacher{
			{
				Xid:     "HT0",
				Name:    "Teacher0",
				Subject: "English",
				Teaches: []*student{{
					Xid:  "HS2",
					Name: "Stud2",
				}},
			},
		},
	}

	newStudents := []*student{newStudent}

	addStudentParams := &GraphQLParams{
		Query: `mutation addStudent($input: [AddStudentInput!]!) {
			addStudent(input: $input) {
				student {
					xid
					name
					taughtBy {
						id
						xid
						name
						subject
						teaches (order: {asc:xid}) {
							xid
							taughtBy {
								name
								xid
								subject
							}
						}
					}
				}
			}
		}`,
		Variables: map[string]interface{}{"input": newStudents},
	}

	gqlResponse := postExecutor(t, GraphqlURL, addStudentParams)
	RequireNoGQLErrors(t, gqlResponse)

	var actualResult struct {
		AddStudent struct {
			Student []*student
		}
	}

	err := json.Unmarshal(gqlResponse.Data, &actualResult)
	require.NoError(t, err)

	require.Equal(t, actualResult.AddStudent.Student[0].Xid, "HS1")
	require.Equal(t, actualResult.AddStudent.Student[0].TaughtBy[0].Xid, "HT0")
	require.Equal(t, actualResult.AddStudent.Student[0].TaughtBy[0].Teaches[0].Xid, "HS1")
	require.Equal(t, actualResult.AddStudent.Student[0].TaughtBy[0].Teaches[0].TaughtBy[0].Xid, "HT0")
	require.Equal(t, actualResult.AddStudent.Student[0].TaughtBy[0].Teaches[1].Xid, "HS2")
	require.Equal(t, actualResult.AddStudent.Student[0].TaughtBy[0].Teaches[1].TaughtBy[0].Xid, "HT0")

	// cleanup
	filter := getXidFilter("xid", []string{"HS1", "HS2"})
	DeleteGqlType(t, "Student", filter, 2, nil)
	filter = getXidFilter("xid", []string{"HT0"})
	DeleteGqlType(t, "Teacher", filter, 1, nil)

}

func deepMutationDuplicateXIDsSameObjectTest(t *testing.T) {
	newStudents := []*student{
		{
			Xid:  "S0",
			Name: "Stud0",
			TaughtBy: []*teacher{
				{
					Xid:     "T0",
					Name:    "Teacher0",
					Subject: "English",
				},
			},
		},
		{
			Xid:  "S1",
			Name: "Stud1",
			TaughtBy: []*teacher{
				{
					Xid:     "T0",
					Name:    "Teacher0",
					Subject: "English",
				},
				{
					Xid:     "T0",
					Name:    "Teacher0",
					Subject: "English",
				},
			},
		},
	}

	addStudentParams := &GraphQLParams{
		Query: `mutation addStudent($input: [AddStudentInput!]!) {
			addStudent(input: $input) {
				student {
					xid
					name
					taughtBy {
						id
						xid
						name
						subject
					}
				}
			}
		}`,
		Variables: map[string]interface{}{"input": newStudents},
	}

	gqlResponse := postExecutor(t, GraphqlURL, addStudentParams)
	RequireNoGQLErrors(t, gqlResponse)

	var actualResult struct {
		AddStudent struct {
			Student []*student
		}
	}
	err := json.Unmarshal(gqlResponse.Data, &actualResult)
	require.NoError(t, err)

	ignoreOpts := append(ignoreOpts(), sliceSorter())
	if diff := cmp.Diff(actualResult.AddStudent.Student, []*student{
		newStudents[0],
		{
			Xid:      newStudents[1].Xid,
			Name:     newStudents[1].Name,
			TaughtBy: []*teacher{newStudents[1].TaughtBy[0]},
		},
	}, ignoreOpts...); diff != "" {
		t.Errorf("result mismatch (-want +got):\n%s", diff)
	}
	require.Equal(t, actualResult.AddStudent.Student[0].TaughtBy[0].ID,
		actualResult.AddStudent.Student[1].TaughtBy[0].ID)

	// cleanup
	filter := getXidFilter("xid", []string{newStudents[0].Xid, newStudents[1].Xid})
	DeleteGqlType(t, "Student", filter, 2, nil)
	filter = getXidFilter("xid", []string{newStudents[0].TaughtBy[0].Xid})
	DeleteGqlType(t, "Teacher", filter, 1, nil)
}

func sliceSorter() cmp.Option {
	return cmpopts.SortSlices(func(v1, v2 interface{}) bool {
		switch t1 := v1.(type) {
		case *country:
			t2 := v2.(*country)
			return t1.Name < t2.Name
		case *state:
			t2 := v2.(*state)
			return t1.Name < t2.Name
		case *teacher:
			t2 := v2.(*teacher)
			return t1.Xid < t2.Xid
		case *student:
			t2 := v2.(*student)
			return t1.Xid < t2.Xid
		}
		return v1.(string) < v2.(string)
	})
}

func getXidFilter(xidKey string, xidVals []string) map[string]interface{} {
	if len(xidVals) == 0 || xidKey == "" {
		return nil
	}

	filter := map[string]interface{}{
		xidKey: map[string]interface{}{"eq": xidVals[0]},
	}

	var currLevel = filter

	for i := 1; i < len(xidVals); i++ {
		currLevel["or"] = map[string]interface{}{
			xidKey: map[string]interface{}{"eq": xidVals[i]},
		}
		currLevel = currLevel["or"].(map[string]interface{})
	}

	return filter
}

func queryTypenameInMutationPayload(t *testing.T) {
	addStateParams := &GraphQLParams{
		Query: `mutation {
			addState(input: [{xcode: "S1", name: "State1"}]) {
				state {
					__typename
					xcode
					name
				}
				__typename
			}
		}`,
	}

	gqlResponse := addStateParams.ExecuteAsPost(t, GraphqlURL)
	RequireNoGQLErrors(t, gqlResponse)

	addStateExpected := `{
		"addState": {
			"state": [{
				"__typename": "State",
				"xcode": "S1",
				"name": "State1"
			}],
			"__typename": "AddStatePayload"
		}
	}`
	testutil.CompareJSON(t, addStateExpected, string(gqlResponse.Data))

	filter := map[string]interface{}{"xcode": map[string]interface{}{"eq": "S1"}}
	deleteState(t, filter, 1, nil)
}

func ensureAliasInMutationPayload(t *testing.T) {
	// querying __typename, numUids and state with alias
	addStateParams := &GraphQLParams{
		Query: `mutation {
			addState(input: [{xcode: "S1", name: "State1"}]) {
				type: __typename
				numUids
				count: numUids
				op: state {
					xcode
				}
			}
		}`,
	}

	gqlResponse := addStateParams.ExecuteAsPost(t, GraphqlURL)
	RequireNoGQLErrors(t, gqlResponse)

	addStateExpected := `{
		"addState": {
			"type": "AddStatePayload",
			"numUids": 1,
			"count": 1,
			"op": [{"xcode":"S1"}]
		}
	}`
	require.JSONEq(t, addStateExpected, string(gqlResponse.Data))

	filter := map[string]interface{}{"xcode": map[string]interface{}{"eq": "S1"}}
	deleteState(t, filter, 1, nil)
}

func mutationsHaveExtensions(t *testing.T) {
	mutation := &GraphQLParams{
		Query: `mutation {
			addCategory(input: [{ name: "cat" }]) {
				category {
					id
				}
			}
		}`,
	}

	touchedUidskey := "touched_uids"
	gqlResponse := mutation.ExecuteAsPost(t, GraphqlURL)
	RequireNoGQLErrors(t, gqlResponse)
	require.Contains(t, gqlResponse.Extensions, touchedUidskey)
	require.Greater(t, int(gqlResponse.Extensions[touchedUidskey].(float64)), 0)

	// cleanup
	var resp struct {
		AddCategory struct {
			Category []category
		}
	}
	err := json.Unmarshal(gqlResponse.Data, &resp)
	require.NoError(t, err)
	DeleteGqlType(t, "Category",
		map[string]interface{}{"id": []string{resp.AddCategory.Category[0].ID}}, 1, nil)
}

func mutationsWithAlias(t *testing.T) {
	newCountry := addCountry(t, postExecutor)
	aliasMutationParams := &GraphQLParams{
		Query: `mutation alias($filter: CountryFilter!) {

			upd: updateCountry(input: {
				filter: $filter
				set: { name: "Testland Alias" }
			}) {
				updatedCountry: country {
					name
					theName: name
				}
			}

			del: deleteCountry(filter: $filter) {
				message: msg
				uids: numUids
			}
		}`,
		Variables: map[string]interface{}{
			"filter": map[string]interface{}{"id": []string{newCountry.ID}}},
	}
	multiMutationExpected := `{
		"upd": { "updatedCountry": [{ "name": "Testland Alias", "theName": "Testland Alias" }] },
		"del" : { "message": "Deleted", "uids": 1 }
	}`

	gqlResponse := aliasMutationParams.ExecuteAsPost(t, GraphqlURL)
	RequireNoGQLErrors(t, gqlResponse)

	require.JSONEq(t, multiMutationExpected, string(gqlResponse.Data))
}

func updateMutationWithoutSetRemove(t *testing.T) {
	country := addCountry(t, postExecutor)

	updateCountryParams := &GraphQLParams{
		Query: `mutation updateCountry($id: ID!){
			updateCountry(input: {filter: {id: [$id]}}) {
				numUids
				country {
					id
					name
				}
			}
		}`,
		Variables: map[string]interface{}{"id": country.ID},
	}
	gqlResponse := updateCountryParams.ExecuteAsPost(t, GraphqlURL)
	RequireNoGQLErrors(t, gqlResponse)

	require.JSONEq(t, `{
		"updateCountry": {
			"numUids": 0,
			"country": []
    	}
	}`, string(gqlResponse.Data))

	// cleanup
	deleteCountry(t, map[string]interface{}{"id": []string{country.ID}}, 1, nil)
}

func checkCascadeWithMutationWithoutIDField(t *testing.T) {
	addStateParams := &GraphQLParams{
		Query: `mutation {
			addState(input: [{xcode: "S2", name: "State2"}]) @cascade(fields:["numUids"]) {
				state @cascade(fields:["xcode"]) {
					xcode
					name
				}
			}
		}`,
	}

	gqlResponse := addStateParams.ExecuteAsPost(t, GraphqlURL)
	RequireNoGQLErrors(t, gqlResponse)

	addStateExpected := `{
		"addState": {
			"state": [{
				"xcode": "S2",
				"name": "State2"
			}]
		}
	}`
	testutil.CompareJSON(t, addStateExpected, string(gqlResponse.Data))

	filter := map[string]interface{}{"xcode": map[string]interface{}{"eq": "S2"}}
	deleteState(t, filter, 1, nil)
}

func int64BoundaryTesting(t *testing.T) {
	//This test checks the range of Int64
	//(2^63)=9223372036854775808
	addPost1Params := &GraphQLParams{
		Query: `mutation {
			addpost1(input: [{title: "Dgraph", numLikes: 9223372036854775807 },{title: "Dgraph1", numLikes: -9223372036854775808 }]) {
				post1 {
					title
					numLikes
				}
			}
		}`,
	}

	gqlResponse := addPost1Params.ExecuteAsPost(t, GraphqlURL)
	RequireNoGQLErrors(t, gqlResponse)

	addPost1Expected := `{
		"addpost1": {
			"post1": [{
				"title": "Dgraph",
				"numLikes": 9223372036854775807

			},{
				"title": "Dgraph1",
				"numLikes": -9223372036854775808
			}]
		}
	}`
	testutil.CompareJSON(t, addPost1Expected, string(gqlResponse.Data))
	filter := map[string]interface{}{"title": map[string]interface{}{"regexp": "/Dgraph.*/"}}
	DeleteGqlType(t, "post1", filter, 2, nil)
}

func intWithList(t *testing.T) {
	tcases := []struct {
		name      string
		query     string
		variables map[string]interface{}
		expected  string
	}{{
		name: "list of integers in mutation",
		query: `mutation {
			addpost1(input: [{title: "Dgraph",commentsByMonth:[2,33,11,6],likesByMonth:[4,33,1,66] }]) {
				post1 {
					title
                    commentsByMonth
                    likesByMonth
				}
			}
		}`,
		expected: `{
		"addpost1": {
			"post1": [{
				"title": "Dgraph",
				"commentsByMonth": [2,33,11,6],
                "likesByMonth": [4,33,1,66]
			}]
		}
	}`,
	}, {
		name: "list of integers in variable",
		query: `mutation($post1:[Addpost1Input!]!) {
			addpost1(input:$post1 ) {
				post1 {
					title
                    commentsByMonth
                    likesByMonth
				}
			}
		}`,
		variables: map[string]interface{}{"post1": []interface{}{map[string]interface{}{"title": "Dgraph", "commentsByMonth": []int{2, 33, 11, 6}, "likesByMonth": []int64{4, 33, 1, 66}}}},

		expected: `{
		"addpost1": {
			"post1": [{
				"title": "Dgraph",
				"commentsByMonth": [2,33,11,6],
                "likesByMonth": [4,33,1,66]
			}]
		}
	}`,
	}}
	for _, tcase := range tcases {
		t.Run(tcase.name, func(t *testing.T) {
			params := &GraphQLParams{
				Query:     tcase.query,
				Variables: tcase.variables,
			}
			resp := params.ExecuteAsPost(t, GraphqlURL)
			RequireNoGQLErrors(t, resp)
			testutil.CompareJSON(t, tcase.expected, string(resp.Data))
			filter := map[string]interface{}{"title": map[string]interface{}{"regexp": "/Dgraph.*/"}}
			DeleteGqlType(t, "post1", filter, 1, nil)
		})
	}

}

func nestedAddMutationWithHasInverse(t *testing.T) {
	params := &GraphQLParams{
		Query: `mutation addPerson1($input: [AddPerson1Input!]!) {
			addPerson1(input: $input) {
				person1 {
					name
					friends {
						name
						friends {
							name
						}
					}
				}
			}
		}`,
		Variables: map[string]interface{}{
			"input": []interface{}{
				map[string]interface{}{
					"name": "Or",
					"friends": []interface{}{
						map[string]interface{}{
							"name": "Michal",
							"friends": []interface{}{
								map[string]interface{}{
									"name": "Justin",
								},
							},
						},
					},
				},
			},
		},
	}

	gqlResponse := postExecutor(t, GraphqlURL, params)
	RequireNoGQLErrors(t, gqlResponse)

	expected := `{
		"addPerson1": {
		  "person1": [
			{
			  "friends": [
				{
				  "friends": [
					{
					  "name": "Or"
					},
					{
					  "name": "Justin"
					}
				  ],
				  "name": "Michal"
				}
			  ],
			  "name": "Or"
			}
		  ]
		}
	  }`
	testutil.CompareJSON(t, expected, string(gqlResponse.Data))

	// cleanup
	DeleteGqlType(t, "Person1", map[string]interface{}{}, 3, nil)
}

func mutationPointType(t *testing.T) {
	addHotelParams := &GraphQLParams{
		Query: `
		mutation addHotel($hotel: AddHotelInput!) {
		  addHotel(input: [$hotel]) {
			hotel {
			  name
			  location {
				__typename
				latitude
				longitude
			  }
			}
		  }
		}`,
		Variables: map[string]interface{}{"hotel": map[string]interface{}{
			"name": "Taj Hotel",
			"location": map[string]interface{}{
				"latitude":  11.11,
				"longitude": 22.22,
			},
		}},
	}
	gqlResponse := addHotelParams.ExecuteAsPost(t, GraphqlURL)
	RequireNoGQLErrors(t, gqlResponse)

	addHotelExpected := `
	{
		"addHotel": {
			"hotel": [{
				"name": "Taj Hotel",
				"location": {
					"__typename": "Point",
					"latitude": 11.11,
					"longitude": 22.22
				}
			}]
		}
	}`
	testutil.CompareJSON(t, addHotelExpected, string(gqlResponse.Data))

	// Cleanup
	DeleteGqlType(t, "Hotel", map[string]interface{}{}, 1, nil)
}

func mutationPolygonType(t *testing.T) {
	addHotelParams := &GraphQLParams{
		Query: `
		mutation addHotel {
		  addHotel(input: [
				{
					name: "Taj Hotel"
					area : {
							coordinates: [{
								points: [{
									latitude: 11.11,
									longitude: 22.22
								}, {
									latitude: 15.15,
									longitude: 16.16
								}, {
									latitude: 20.20,
									longitude: 21.21
								},
 								{
									latitude: 11.11,
									longitude: 22.22
								}]
							}, {
								points: [{
									latitude: 11.18,
									longitude: 22.28
								}, {
									latitude: 15.18,
									longitude: 16.18
								}, {
									latitude: 20.28,
									longitude: 21.28
								}, {
									latitude: 11.18,
									longitude: 22.28
								}]
							}]
    					}
					}
					]) {
			hotel {
			  name
			  area {
				__typename
				coordinates {
                  __typename
				  points {
					latitude
					__typename
					longitude
				  }
				}
			  }
			}
		  }
		}`,
	}
	gqlResponse := addHotelParams.ExecuteAsPost(t, GraphqlURL)
	RequireNoGQLErrors(t, gqlResponse)

	addHotelExpected := `
	{
		"addHotel": {
			"hotel": [{
				"name": "Taj Hotel",
				"area": {
				  "__typename": "Polygon",
				  "coordinates": [{
					"__typename": "PointList",
					"points": [{
					  "__typename": "Point",
					  "latitude": 11.11,
					  "longitude": 22.22
					}, {
					  "__typename": "Point",
					  "latitude": 15.15,
					  "longitude": 16.16
					}, {
					  "__typename": "Point",
					  "latitude": 20.20,
					  "longitude": 21.21
					},{
					  "__typename": "Point",
					  "latitude": 11.11,
					  "longitude": 22.22
					}]
				  }, {
					  "__typename": "PointList",
					  "points": [{
					  	"__typename": "Point",
						"latitude": 11.18,
						"longitude": 22.28
					  }, {
					  	"__typename": "Point",
						"latitude": 15.18,
						"longitude": 16.18
					  }, {
					  	"__typename": "Point",
						"latitude": 20.28,
						"longitude": 21.28
					  }, {
					  	"__typename": "Point",
						"latitude": 11.18,
						"longitude": 22.28
					  }]
				  }]
				}
			}]
		}
	}`
	testutil.CompareJSON(t, addHotelExpected, string(gqlResponse.Data))

	// Cleanup
	DeleteGqlType(t, "Hotel", map[string]interface{}{}, 1, nil)
}

func mutationMultiPolygonType(t *testing.T) {
	addHotelParams := &GraphQLParams{
		Query: `
		mutation addHotel {
		  addHotel(input: [{
			name: "Taj Hotel"
			branches : {
				polygons: [{
					coordinates: [{
						points: [{
							latitude: 11.11,
							longitude: 22.22
						}, {
							latitude: 15.15,
							longitude: 16.16
						}, {
							latitude: 20.20,
							longitude: 21.21
						}, {
							latitude: 11.11,
							longitude: 22.22
						}]
					}, {
						points: [{
							latitude: 11.18,
							longitude: 22.28
						}, {
							latitude: 15.18,
							longitude: 16.18
						}, {
							latitude: 20.28,
							longitude: 21.28
						}, {
							latitude: 11.18,
							longitude: 22.28
						}]
					}]
				}, {
					coordinates: [{
						points: [{
							latitude: 91.11,
							longitude: 92.22
						}, {
							latitude: 15.15,
							longitude: 16.16
						}, {
							latitude: 20.20,
							longitude: 21.21
						}, {
							latitude: 91.11,
							longitude: 92.22
						}]
					}, {
						points: [{
							latitude: 11.18,
							longitude: 22.28
						}, {
							latitude: 15.18,
							longitude: 16.18
						}, {
							latitude: 20.28,
							longitude: 21.28
						}, {
							latitude: 11.18,
							longitude: 22.28
						}]
					}]
				}]
			}
		  }]) {
			hotel {
			  name
			  branches {
				__typename
				polygons {
					__typename
					coordinates {
					  __typename
					  points {
						latitude
						__typename
						longitude
					  }
					}
				}
			  }
			}
		  }
		}`,
	}
	gqlResponse := addHotelParams.ExecuteAsPost(t, GraphqlURL)
	RequireNoGQLErrors(t, gqlResponse)

	addHotelExpected := `
	{
		"addHotel": {
			"hotel": [{
				"name": "Taj Hotel",
				"branches": {
					"__typename": "MultiPolygon",
					"polygons": [{
					  "__typename": "Polygon",
					  "coordinates": [{
						"__typename": "PointList",
						"points": [{
						  "__typename": "Point",
						  "latitude": 11.11,
						  "longitude": 22.22
						}, {
						  "__typename": "Point",
						  "latitude": 15.15,
						  "longitude": 16.16
						}, {
						  "__typename": "Point",
						  "latitude": 20.20,
						  "longitude": 21.21
						},{
						  "__typename": "Point",
						  "latitude": 11.11,
						  "longitude": 22.22
						}]
					  }, {
						  "__typename": "PointList",
						  "points": [{
							"__typename": "Point",
							"latitude": 11.18,
							"longitude": 22.28
						  }, {
							"__typename": "Point",
							"latitude": 15.18,
							"longitude": 16.18
						  }, {
							"__typename": "Point",
							"latitude": 20.28,
							"longitude": 21.28
						  }, {
							"__typename": "Point",
							"latitude": 11.18,
							"longitude": 22.28
						  }]
					  }]
					}, {
					  "__typename": "Polygon",
					  "coordinates": [{
						"__typename": "PointList",
						"points": [{
						  "__typename": "Point",
						  "latitude": 91.11,
						  "longitude": 92.22
						}, {
						  "__typename": "Point",
						  "latitude": 15.15,
						  "longitude": 16.16
						}, {
						  "__typename": "Point",
						  "latitude": 20.20,
						  "longitude": 21.21
						},{
						  "__typename": "Point",
						  "latitude": 91.11,
						  "longitude": 92.22
						}]
					  }, {
						  "__typename": "PointList",
						  "points": [{
							"__typename": "Point",
							"latitude": 11.18,
							"longitude": 22.28
						  }, {
							"__typename": "Point",
							"latitude": 15.18,
							"longitude": 16.18
						  }, {
							"__typename": "Point",
							"latitude": 20.28,
							"longitude": 21.28
						  }, {
							"__typename": "Point",
							"latitude": 11.18,
							"longitude": 22.28
						  }]
					  }]
					}]
				}
			}]
		}
	}`
	testutil.CompareJSON(t, addHotelExpected, string(gqlResponse.Data))

	// Cleanup
	DeleteGqlType(t, "Hotel", map[string]interface{}{}, 1, nil)
}

func addMutationWithHasInverseOverridesCorrectly(t *testing.T) {
	params := &GraphQLParams{
		Query: `mutation addCountry($input: [AddCountryInput!]!) {
			addCountry(input: $input) {
			  country {
				name
				states{
				  xcode
				  name
				  country{
					name
				  }
				}
			  }
			}
		  }`,

		Variables: map[string]interface{}{
			"input": []interface{}{
				map[string]interface{}{
					"name": "A country",
					"states": []interface{}{
						map[string]interface{}{
							"xcode": "abc",
							"name":  "Alphabet",
						},
						map[string]interface{}{
							"xcode": "def",
							"name":  "Vowel",
							"country": map[string]interface{}{
								"name": "B country",
							},
						},
					},
				},
			},
		},
	}

	gqlResponse := postExecutor(t, GraphqlURL, params)
	RequireNoGQLErrors(t, gqlResponse)

	expected := `{
		"addCountry": {
		  "country": [
			{
			  "name": "A country",
			  "states": [
				{
				  "country": {
					"name": "A country"
				  },
				  "name": "Alphabet",
				  "xcode": "abc"
				},
				{
				  "country": {
					"name": "A country"
				  },
				  "name": "Vowel",
				  "xcode": "def"
				}
			  ]
			}
		  ]
		}
	  }`
	testutil.CompareJSON(t, expected, string(gqlResponse.Data))
	filter := map[string]interface{}{"name": map[string]interface{}{"eq": "A country"}}
	deleteCountry(t, filter, 1, nil)
	filter = map[string]interface{}{"xcode": map[string]interface{}{"eq": "abc"}}
	deleteState(t, filter, 1, nil)
	filter = map[string]interface{}{"xcode": map[string]interface{}{"eq": "def"}}
	deleteState(t, filter, 1, nil)
}

func addUniversity(t *testing.T) string {
	addUniversityParams := &GraphQLParams{
		Query: `mutation addUniversity($university: AddUniversityInput!) {
			addUniversity(input: [$university]) {
				university {
					id
					name
				}
			}
		}`,
		Variables: map[string]interface{}{"university": map[string]interface{}{
			"name": "The Great University",
		}},
	}

	gqlResponse := addUniversityParams.ExecuteAsPost(t, GraphqlURL)
	RequireNoGQLErrors(t, gqlResponse)

	var result struct {
		AddUniversity struct {
			University []struct {
				ID   string
				name string
			}
		}
	}
	err := json.Unmarshal([]byte(gqlResponse.Data), &result)
	require.NoError(t, err)

	requireUID(t, result.AddUniversity.University[0].ID)
	return result.AddUniversity.University[0].ID
}

func updateUniversity(t *testing.T, id string) {
	updateUniversityParams := &GraphQLParams{
		Query: `mutation updateUniversity($university: UpdateUniversityInput!) {
			updateUniversity(input: $university) {
				university {
					name
					numStudents
				}
			}
		}`,
		Variables: map[string]interface{}{"university": map[string]interface{}{
			"filter": map[string]interface{}{
				"id": []string{id},
			},
			"set": map[string]interface{}{
				"numStudents": 1000,
			},
		}},
	}

	gqlResponse := updateUniversityParams.ExecuteAsPost(t, GraphqlURL)
	RequireNoGQLErrors(t, gqlResponse)

	var result struct {
		UpdateUniversity struct {
			University []struct {
				name        string
				numStudents int
			}
		}
	}
	err := json.Unmarshal([]byte(gqlResponse.Data), &result)
	require.NoError(t, err)
}

func filterInMutationsWithArrayForAndOr(t *testing.T) {
	tcases := []struct {
		name      string
		query     string
		variables string
		expected  string
	}{
		{
			name: "Filter with OR at top level in Mutation",
			query: `mutation {
			         addpost1(input: [{title: "Dgraph", numLikes: 100}]) {
			        	post1(filter:{or:{title:{eq: "Dgraph"}}}) {
							title
							numLikes
				        }
			         }
		          }`,
			expected: `{
					  "addpost1": {
						"post1": [
						  {
							"title": "Dgraph",
							"numLikes": 100
						  }
						]
					  }
					}`,
		},
		{
			name: "Filter with OR at top level in Mutation using variables",
			query: `mutation($filter:post1Filter) {
						addpost1(input: [{title: "Dgraph", numLikes: 100}]) {
							post1(filter:$filter) {
								title
								numLikes
							}
						}
					}`,
			variables: `{"filter":{"or":{"title":{"eq": "Dgraph"}}}}`,
			expected: `{
						  "addpost1": {
							"post1": [
							  {
								"title": "Dgraph",
								"numLikes": 100
							  }
							]
						  }
						}`,
		},
		{
			name: "Filter with AND at top level in Mutation",
			query: `mutation {
						addpost1(input: [{title: "Dgraph", numLikes: 100}]) {
							post1(filter:{and:{title:{eq: "Dgraph"}}}) {
								title
								numLikes
							}
						}
					}`,
			expected: `{
						  "addpost1": {
							"post1": [
							  {
								"title": "Dgraph",
								"numLikes": 100
							  }
							]
						  }
						}`,
		},
		{
			name: "Filter with AND at top level in Mutation using variables",
			query: `mutation($filter:post1Filter) {
						addpost1(input: [{title: "Dgraph", numLikes: 100}]) {
							post1(filter:$filter) {
								title
								numLikes
							}
						}
					}`,
			variables: `{"filter":{"and":{"title":{"eq": "Dgraph"}}}}`,
			expected: `{
						  "addpost1": {
							"post1": [
							  {
								"title": "Dgraph",
								"numLikes": 100
							  }
							]
						  }
						}`,
		},
		{
			name: "Filter with Nested And-OR in Mutation",
			query: `mutation {
						addpost1(input: [{title: "Dgraph", numLikes: 100}]) {
							post1(filter:{and:[{title:{eq: "Dgraph"}},{or:{numLikes:{eq: 100}}}]}) {
								title 
								numLikes
							}
						}
						}`,
			expected: `{
						  "addpost1": {
							"post1": [
							  {
								"title": "Dgraph",
								"numLikes": 100
							  }
							]
						  }
						}`,
		},
		{
			name: "Filter with Nested And-OR in Mutation using variables",
			query: `mutation($filter:post1Filter) {
			          addpost1(input: [{title: "Dgraph", numLikes: 100}]) {
				        post1(filter:$filter) {
					      title
                          numLikes
				        }
                      }
		           }`,
			variables: `{"filter": {"and": [{"title":{"eq": "Dgraph"}},{"or":{"numLikes":{"eq": 100}}}]}}`,
			expected: `{
						  "addpost1": {
							"post1": [
							  {
								"title": "Dgraph",
								"numLikes": 100
							  }
							]
						  }
						}`,
		},
	}

	for _, tcase := range tcases {
		t.Run(tcase.name, func(t *testing.T) {
			var vars map[string]interface{}
			if tcase.variables != "" {
				err := json.Unmarshal([]byte(tcase.variables), &vars)
				require.NoError(t, err)
			}

			params := &GraphQLParams{
				Query:     tcase.query,
				Variables: vars,
			}
			resp := params.ExecuteAsPost(t, GraphqlURL)
			RequireNoGQLErrors(t, resp)
			testutil.CompareJSON(t, tcase.expected, string(resp.Data))
			filter := map[string]interface{}{"title": map[string]interface{}{"regexp": "/Dgraph.*/"}}
			DeleteGqlType(t, "post1", filter, 1, nil)
		})
	}

}

func filterInUpdateMutationsWithFilterAndOr(t *testing.T) {
	params := &GraphQLParams{Query: `mutation {
			addpost1(input: [{title: "Dgraph", numLikes: 100},{title: "Dgraph1", numLikes: 120}]) {
				post1(filter:{title:{eq:"Dgraph"}}) {
					title
					numLikes
				}
			}
		}`}
	resp := params.ExecuteAsPost(t, GraphqlURL)
	RequireNoGQLErrors(t, resp)

	tcases := []struct {
		name      string
		query     string
		variables string
		expected  string
	}{
		{name: "Filter with Nested OR-AND in Update Mutation",
			query: `mutation updatepost1{
                    	updatepost1(input:{filter:{or:[{title:{eq:"Dgraph1"}},{and:{numLikes:{eq:130}}}]},set:{numLikes:200}}){
				    		post1{
								title
								numLikes
							}
						}
					}`,
			expected: `{
						  "updatepost1": {
							"post1": [
							  {
								"title": "Dgraph1",
								"numLikes": 200
							  }
							]
						  }
						}`,
		},
		{name: "Filter with Nested OR-AND in Update Mutation using variables",
			query: `mutation updatepost1($post1:Updatepost1Input!) {
		              updatepost1(input:$post1){
					    post1{
							 title
							 numLikes
					}
				}
			}`,
			variables: `{"post1": {"filter":{"or": [{"title":{"eq": "Dgraph1"}},{"and":{"numLikes":{"eq": 140}}}]},
				"set":{
					"numLikes": "200"
				}
			}
			}`,
			expected: `{
			"updatepost1": {
				"post1": [{
					"title": "Dgraph1",
					"numLikes": 200
				}]
			}
		}`,
		},
	}

	for _, tcase := range tcases {
		t.Run(tcase.name, func(t *testing.T) {
			var vars map[string]interface{}
			if tcase.variables != "" {
				err := json.Unmarshal([]byte(tcase.variables), &vars)
				require.NoError(t, err)
			}
			params := &GraphQLParams{
				Query:     tcase.query,
				Variables: vars,
			}
			resp := params.ExecuteAsPost(t, GraphqlURL)
			RequireNoGQLErrors(t, resp)
			testutil.CompareJSON(t, tcase.expected, string(resp.Data))
		})
	}
	filter := map[string]interface{}{"title": map[string]interface{}{"regexp": "/Dgraph.*/"}}
	DeleteGqlType(t, "post1", filter, 2, nil)

}<|MERGE_RESOLUTION|>--- conflicted
+++ resolved
@@ -3286,11 +3286,7 @@
 }
 
 func deleteUser(t *testing.T, userObj user) {
-<<<<<<< HEAD
-	deleteGqlType(t, "User", getXidFilter("name", []string{userObj.Name}), 1, nil)
-=======
 	DeleteGqlType(t, "User", getXidFilter("name", []string{userObj.Name}), 1, nil)
->>>>>>> 996cafd1
 }
 
 func threeLevelDeepMutation(t *testing.T) {
