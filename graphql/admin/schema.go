/*
 * Copyright 2019 Dgraph Labs, Inc. and Contributors
 *
 * Licensed under the Apache License, Version 2.0 (the "License");
 * you may not use this file except in compliance with the License.
 * You may obtain a copy of the License at
 *
 *     http://www.apache.org/licenses/LICENSE-2.0
 *
 * Unless required by applicable law or agreed to in writing, software
 * distributed under the License is distributed on an "AS IS" BASIS,
 * WITHOUT WARRANTIES OR CONDITIONS OF ANY KIND, either express or implied.
 * See the License for the specific language governing permissions and
 * limitations under the License.
 */

package admin

import (
	"bytes"
	"context"
	"encoding/json"

	"github.com/golang/glog"

	dgoapi "github.com/dgraph-io/dgo/v200/protos/api"
	"github.com/dgraph-io/dgraph/edgraph"
	"github.com/dgraph-io/dgraph/gql"
	"github.com/dgraph-io/dgraph/graphql/resolve"
	"github.com/dgraph-io/dgraph/graphql/schema"
	"github.com/dgraph-io/dgraph/x"
)

// A updateSchemaResolver serves as the mutation rewriter and executor in handling
// the updateGQLSchema mutation.
type updateSchemaResolver struct {
	admin *adminServer

	mutation schema.Mutation

	// dgraph schema that is generated from the mutation input
	newDgraphSchema string

	// The underlying executor and rewriter that persist the schema into Dgraph as
	// GraphQL metadata
	baseMutationRewriter resolve.MutationRewriter
	baseMutationExecutor resolve.MutationExecutor
}

type getSchemaResolver struct {
	admin *adminServer

	gqlQuery schema.Query
}

type updateGQLSchemaInput struct {
	Set gqlSchema `json:"set,omitempty"`
}

func (asr *updateSchemaResolver) Rewrite(
	m schema.Mutation) (*gql.GraphQuery, []*dgoapi.Mutation, error) {

	glog.Info("Got updateGQLSchema request")

	input, err := getSchemaInput(m)
	if err != nil {
		return nil, nil, err
	}

	schHandler, err := schema.NewHandler(input.Set.Schema)
	if err != nil {
		return nil, nil, err
	}
	asr.newDgraphSchema = schHandler.DGSchema()

	// There will always be a graphql schema node present in Dgraph cluster. So, we just need to
	// update that node. We will always have its ID present in adminServer, so just need to write a
	// filter for that ID.
	m.SetArgTo(schema.InputArgName,
		map[string]interface{}{
			"filter": map[string]interface{}{"ids": []interface{}{asr.admin.schema.ID}},
			"set":    map[string]interface{}{"schema": input.Set.Schema},
		})
	return asr.baseMutationRewriter.Rewrite(m)
}

func (asr *updateSchemaResolver) FromMutationResult(
	mutation schema.Mutation,
	assigned map[string]string,
	result map[string]interface{}) (*gql.GraphQuery, error) {

	asr.mutation = mutation
	return nil, nil
}

func (asr *updateSchemaResolver) Mutate(
	ctx context.Context,
	query *gql.GraphQuery,
	mutations []*dgoapi.Mutation) (map[string]string, map[string]interface{}, error) {
	assigned, result, err := asr.baseMutationExecutor.Mutate(ctx, query, mutations)
	if err != nil {
		return nil, nil, err
	}

<<<<<<< HEAD
	if asr.admin.schema.ID == "" {
		// should only be 1 assigned, but we don't know the name
		for _, v := range assigned {
			asr.newSchema.ID = v
		}
	} else {
		asr.newSchema.ID = asr.admin.schema.ID
	}

	if asr.newDgraphSchema != "" {
		// The schema could be empty if it only has custom types/queries/mutations.
		_, err = (&edgraph.Server{}).Alter(ctx, &dgoapi.Operation{Schema: asr.newDgraphSchema})
		if err != nil {
			return nil, nil, schema.GQLWrapf(err,
				"succeeded in saving GraphQL schema but failed to alter Dgraph schema ")
		}
=======
	_, err = (&edgraph.Server{}).Alter(ctx, &dgoapi.Operation{Schema: asr.newDgraphSchema})
	if err != nil {
		return nil, nil, schema.GQLWrapf(err,
			"succeeded in saving GraphQL schema but failed to alter Dgraph schema ")
>>>>>>> a6504e1e
	}

	return assigned, result, nil
}

func (asr *updateSchemaResolver) Query(ctx context.Context, query *gql.GraphQuery) ([]byte, error) {
	return doQuery(asr.admin.schema, asr.mutation.SelectionSet()[0])
}

func (gsr *getSchemaResolver) Rewrite(ctx context.Context,
	gqlQuery schema.Query) (*gql.GraphQuery, error) {
	gsr.gqlQuery = gqlQuery
	return nil, nil
}

func (gsr *getSchemaResolver) Query(ctx context.Context, query *gql.GraphQuery) ([]byte, error) {
	return doQuery(gsr.admin.schema, gsr.gqlQuery)
}

func doQuery(gql *gqlSchema, field schema.Field) ([]byte, error) {

	var buf bytes.Buffer
	x.Check2(buf.WriteString(`{ "`))
	x.Check2(buf.WriteString(field.ResponseName()))
	x.Check2(buf.WriteString(`": [{`))

	for i, sel := range field.SelectionSet() {
		var val []byte
		var err error
		switch sel.Name() {
		case "id":
			val, err = json.Marshal(gql.ID)
		case "schema":
			val, err = json.Marshal(gql.Schema)
		case "generatedSchema":
			val, err = json.Marshal(gql.GeneratedSchema)
		}
		x.Check2(val, err)

		if i != 0 {
			x.Check2(buf.WriteString(","))
		}
		x.Check2(buf.WriteString(`"`))
		x.Check2(buf.WriteString(sel.ResponseName()))
		x.Check2(buf.WriteString(`":`))
		x.Check2(buf.Write(val))
	}
	x.Check2(buf.WriteString("}]}"))

	return buf.Bytes(), nil
}

func getSchemaInput(m schema.Mutation) (*updateGQLSchemaInput, error) {
	inputArg := m.ArgValue(schema.InputArgName)
	inputByts, err := json.Marshal(inputArg)
	if err != nil {
		return nil, schema.GQLWrapf(err, "couldn't get input argument")
	}

	var input updateGQLSchemaInput
	err = json.Unmarshal(inputByts, &input)
	return &input, schema.GQLWrapf(err, "couldn't get input argument")
}<|MERGE_RESOLUTION|>--- conflicted
+++ resolved
@@ -102,16 +102,6 @@
 		return nil, nil, err
 	}
 
-<<<<<<< HEAD
-	if asr.admin.schema.ID == "" {
-		// should only be 1 assigned, but we don't know the name
-		for _, v := range assigned {
-			asr.newSchema.ID = v
-		}
-	} else {
-		asr.newSchema.ID = asr.admin.schema.ID
-	}
-
 	if asr.newDgraphSchema != "" {
 		// The schema could be empty if it only has custom types/queries/mutations.
 		_, err = (&edgraph.Server{}).Alter(ctx, &dgoapi.Operation{Schema: asr.newDgraphSchema})
@@ -119,12 +109,6 @@
 			return nil, nil, schema.GQLWrapf(err,
 				"succeeded in saving GraphQL schema but failed to alter Dgraph schema ")
 		}
-=======
-	_, err = (&edgraph.Server{}).Alter(ctx, &dgoapi.Operation{Schema: asr.newDgraphSchema})
-	if err != nil {
-		return nil, nil, schema.GQLWrapf(err,
-			"succeeded in saving GraphQL schema but failed to alter Dgraph schema ")
->>>>>>> a6504e1e
 	}
 
 	return assigned, result, nil
